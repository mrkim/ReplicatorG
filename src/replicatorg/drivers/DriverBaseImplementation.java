--- conflicted
+++ resolved
@@ -232,18 +232,11 @@
 		offsets[offsetSystemNum].z = j;
 	}
 
-<<<<<<< HEAD
-	private Point5d currentPosition = null;
-	
-	public void setCurrentPosition(Point5d p) throws RetryException {
-		currentPosition = p;
-=======
 	private final AtomicReference<Point5d> currentPosition =
 		new AtomicReference<Point5d>(null);
 	
 	public void setCurrentPosition(Point5d p) throws RetryException {
 		currentPosition.set(p);
->>>>>>> 818a8cf1
 	}
 
 	/**
@@ -264,18 +257,15 @@
 	}
 	
 	public Point5d getCurrentPosition() {
-<<<<<<< HEAD
-		if (currentPosition == null) {
-			currentPosition = reconcilePosition();
-		}
-		return new Point5d(currentPosition);
-=======
 		synchronized(currentPosition)
 		{
-			currentPosition.compareAndSet(null, reconcilePosition());
+			// Explicit null check; otherwise reconcilePosition, a potentially expensive call (including a packet
+			// transaction) will be called every time.
+			if (currentPosition.get() == null) {
+				currentPosition.compareAndSet(null, reconcilePosition());
+			}
 			return new Point5d(currentPosition.get());
 		}
->>>>>>> 818a8cf1
 	}
 
 	public Point5d getPosition() {
@@ -302,11 +292,7 @@
 	}
 
 	protected void setInternalPosition(Point5d position) {
-<<<<<<< HEAD
-		currentPosition = position;
-=======
 		currentPosition.set(position);
->>>>>>> 818a8cf1
 	}
 	
 	protected void queuePoint(Point5d p, Double feedrate) {
