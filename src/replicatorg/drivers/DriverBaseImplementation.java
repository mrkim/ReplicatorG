/*
 DriverBaseImplementation.java

 A basic driver implementation to build from.

 Part of the ReplicatorG project - http://www.replicat.org
 Copyright (c) 2008 Zach Smith

 This program is free software; you can redistribute it and/or modify
 it under the terms of the GNU General Public License as published by
 the Free Software Foundation; either version 2 of the License, or
 (at your option) any later version.

 This program is distributed in the hope that it will be useful,
 but WITHOUT ANY WARRANTY; without even the implied warranty of
 MERCHANTABILITY or FITNESS FOR A PARTICULAR PURPOSE.  See the
 GNU General Public License for more details.

 You should have received a copy of the GNU General Public License
 along with this program; if not, write to the Free Software Foundation,
 Inc., 59 Temple Place, Suite 330, Boston, MA  02111-1307  USA
 */

package replicatorg.drivers;

import java.util.EnumSet;
import java.util.concurrent.atomic.AtomicBoolean;
import java.util.concurrent.atomic.AtomicReference;

import javax.vecmath.Point3d;

import org.w3c.dom.Node;

import replicatorg.app.Base;
import replicatorg.app.GCodeParser;
import replicatorg.app.exceptions.BuildFailureException;
import replicatorg.app.exceptions.GCodeException;
import replicatorg.machine.model.AxisId;
import replicatorg.machine.model.MachineModel;
import replicatorg.util.Point5d;

public class DriverBaseImplementation implements Driver {
	// our gcode parser
	private GCodeParser parser;

	// models for our machine
	protected MachineModel machine;

	// our firmware version info
	private String firmwareName = "Unknown";

	protected Version version = new Version(0,0);
	protected Version preferredVersion = new Version(0,0);
	protected Version minimumVersion = new Version(0,0);
	
	// our point offsets
	private Point3d[] offsets;

	// are we initialized?
	private AtomicBoolean isInitialized = new AtomicBoolean(false);

	// the length of our last move.
	private double moveLength = 0.0;

	// our error variable.
	private String error = "";

	// how fast are we moving in mm/minute
	private double currentFeedrate;

	// what is our mode of positioning?
	protected int positioningMode = 0;

	protected Point5d currentPosition = null;
	
	static public int ABSOLUTE = 0;

	static public int INCREMENTAL = 1;

	/**
	 * Creates the driver object.
	 */
	public DriverBaseImplementation() {
		// create our parser object
		parser = new GCodeParser();

		// initialize our offsets
		offsets = new Point3d[7];
		for (int i = 0; i < 7; i++)
			offsets[i] = new Point3d();  // Constructs and initializes a Point3d to (0,0,0)

		// initialize our driver
		parser.init(this);

		// TODO: do this properly.
		machine = new MachineModel();
	}

	public void loadXML(Node xml) {
	}
	
	public void updateManualControl() throws InterruptedException
	{
		
	}

	public void dispose() {
		// System.out.println("Disposing of driver.");
		parser = null;
	}

	/***************************************************************************
	 * Initialization handling functions
	 **************************************************************************/

	public void initialize() {
		setInitialized(true);
	}

	public void uninitialize() {
		setInitialized(false);
	}

	public void setInitialized(boolean status) {
		synchronized(isInitialized)
		{
			isInitialized.set(status);
			if (!status) { invalidatePosition(); }
		}
	}

	public boolean isInitialized() {
		return isInitialized.get();
	}

	/***************************************************************************
	 * Error handling functions
	 **************************************************************************/

	protected void setError(String e) {
		error = e;
	}

	public void checkErrors() throws BuildFailureException {
		if (error.length() > 0)
			throw new BuildFailureException(error);
	}

	/***************************************************************************
	 * Parser handling functions
	 **************************************************************************/

	public void parse(String cmd) {
		// reset our values.
		moveLength = 0.0;

		parser.parse(cmd);
	}

	public GCodeParser getParser() {
		return parser;
	}

	public void execute() throws GCodeException, InterruptedException, RetryException {
		assert (parser != null);
		parser.execute();
	}

	public boolean isFinished() {
		return true;
	}

	/***************************************************************************
	 * Firmware information functions
	 **************************************************************************/

	/**
	 * Is our buffer empty? If don't have a buffer, its always true.
	 */
	public boolean isBufferEmpty() {
		return true;
	}

	/**
	 * Wait until we've finished all commands.
	 */
	public void waitUntilBufferEmpty() {
		// sleep until we're empty.
		while (!isBufferEmpty()) {
			try {
				Thread.sleep(50);
			} catch (Exception e) {
			}
		}
	}

	/***************************************************************************
	 * Firmware information functions
	 **************************************************************************/

	public String getFirmwareInfo() {
		return firmwareName + " v" + getVersion();
	}

	public Version getVersion() {
		return version;
	}
	
	public Version getMinimumVersion() {
		return minimumVersion;
	}
	
	public Version getPreferredVersion() {
		return preferredVersion;
	}

	/***************************************************************************
	 * Machine positioning functions
	 **************************************************************************/

	public Point3d getOffset(int i) {
		return offsets[i];
	}

	public void setOffsetX(int offsetSystemNum, double j) {
		offsets[offsetSystemNum].x = j;
	}

	public void setOffsetY(int offsetSystemNum, double j) {
		offsets[offsetSystemNum].y = j;
	}

	public void setOffsetZ(int offsetSystemNum, double j) {
		offsets[offsetSystemNum].z = j;
	}

<<<<<<< HEAD
	private final AtomicReference<Point5d> currentPosition =
		new AtomicReference<Point5d>(null);
	
=======
>>>>>>> a5485711
	public void setCurrentPosition(Point5d p) throws RetryException {
		currentPosition.set(p);
	}

	/**
	 * Indicate that the currently maintained position may no longer be the machine's position,
	 * and that the machine should be queried for its actual location.
	 */
	public void invalidatePosition() {
//		System.err.println("invalidating position.");
		currentPosition.set(null);
	}
	
	/**
	 * Drivers should override this method to get the actual position as recorded by the machine.
	 * This is useful, for example, after stopping a print, to ask the machine where it is.
	 */
	protected Point5d reconcilePosition() {
		throw new RuntimeException("Position reconcilliation requested, but not implemented for this driver");
	}
	
	public Point5d getCurrentPosition() {
		synchronized(currentPosition)
		{
			// Explicit null check; otherwise reconcilePosition, a potentially expensive call (including a packet
			// transaction) will be called every time.
			if (currentPosition.get() == null) {
				currentPosition.compareAndSet(null, reconcilePosition());
			}
			return new Point5d(currentPosition.get());
		}
	}

	public Point5d getPosition() {
		return getCurrentPosition();
	}

	/**
	 * Queue the given point.
	 * @param p The point, in mm.
	 * @throws RetryException 
	 */
	public void queuePoint(Point5d p) throws RetryException {
		Point5d delta = getDelta(p);

		// add to the total length
		moveLength += delta.get3D().distance(new Point3d());

		// Calculate the feedrate. This is the speed that the toolhead will
		// be traveling at.
		double feedrate = getSafeFeedrate(delta);

		// mostly for estimation driver.
		queuePoint(p, feedrate);
		setInternalPosition(p);
	}

	protected void setInternalPosition(Point5d position) {
		currentPosition.set(position);
	}
	
	protected void queuePoint(Point5d p, Double feedrate) {
		// do nothing here.
	}

	public double getMoveLength() {
		return moveLength;
	}

	/**
	 * sets the feedrate in mm/minute
	 */
	public void setFeedrate(double feed) {
		currentFeedrate = feed;
	}

	/**
	 * gets the feedrate in mm/minute
	 */
	public double getCurrentFeedrate() {
		return currentFeedrate;
	}

	/**
	 * Return the maximum safe feedrate, given in mm/min., for the given delta and current feedrate.
	 * @param delta The delta in mm.
	 * @return safe feedrate in mm/min
	 */
	public double getSafeFeedrate(Point5d delta) {
		double feedrate = getCurrentFeedrate();

		Point5d maxFeedrates = machine.getMaximumFeedrates();

		// System.out.println("max feedrates: " + maxFeedrates);

		// If the current feedrate is 0, set it to the maximum feedrate of any
		// of the machine axis. If those are also all 0 (misconfiguration?),
		// set the feedrate to 1.
		// TODO: Where else is feedrate set?
		if (feedrate == 0) {
			for (int i=0;i<5;i++) {
				feedrate = Math.max(feedrate, maxFeedrates.get(i));
			}
			Base.logger.warning("Zero feedrate detected, reset to: " + feedrate);
		}

		// Determine the magnitude of this delta
		double length = delta.length();
		
		// For each axis: if the current feedrate will cause this axis to move
		// faster than it's maximum feedrate, lower the system feedrate so
		// that it will be compliant.
		for (int i=0;i<5;i++) {
			if (delta.get(i) != 0) {
				if (feedrate * delta.get(i) / length > maxFeedrates.get(i)) {
					feedrate = maxFeedrates.get(i) * length / delta.get(i);
				}
			}
		}
		
		// Return the feedrate, which is how fast the toolhead will be moving (magnitude of the toolhead velocity)
		return feedrate;
	}

	public Point5d getDelta(Point5d p) {
		Point5d delta = new Point5d();
		Point5d current = getCurrentPosition();

		delta.sub(p, current); // delta = p - current
		delta.absolute(); // absolute value of each component

		return delta;
	}

	/***************************************************************************
	 * various homing functions
	 * @throws RetryException 
	 **************************************************************************/
	public void homeAxes(EnumSet<AxisId> axes, boolean positive, double feedrate) throws RetryException {
	}

	/***************************************************************************
	 * Machine interface functions
	 **************************************************************************/
	public MachineModel getMachine() {
		return machine;
	}

	public void setMachine(MachineModel m) {
		machine = m;
	}

	/***************************************************************************
	 * Tool interface functions
	 * @throws RetryException 
	 **************************************************************************/
	public void requestToolChange(int toolIndex, int timeout) throws RetryException {
		machine.selectTool(toolIndex);
	}

	public void selectTool(int toolIndex) throws RetryException {
		machine.selectTool(toolIndex);
	}

	/***************************************************************************
	 * pause function
	 * @throws RetryException 
	 **************************************************************************/
	public void delay(long millis) throws RetryException {
		// System.out.println("Delay: " + millis);
	}

	/***************************************************************************
	 * functions for dealing with clamps
	 **************************************************************************/
	public void openClamp(int index) {
		machine.getClamp(index).open();
	}

	public void closeClamp(int index) {
		machine.getClamp(index).close();
	}

	/***************************************************************************
	 * enabling/disabling our drivers (steppers, servos, etc.)
	 * @throws RetryException 
	 **************************************************************************/
	public void enableDrives() throws RetryException {
		machine.enableDrives();
	}

	public void disableDrives() throws RetryException {
		machine.disableDrives();
	}

	/***************************************************************************
	 * Change our gear ratio.
	 **************************************************************************/

	public void changeGearRatio(int ratioIndex) {
		machine.changeGearRatio(ratioIndex);
	}

	/***************************************************************************
	 * toolhead interface commands
	 **************************************************************************/

	/***************************************************************************
	 * Motor interface functions
	 **************************************************************************/
	public void setMotorDirection(int dir) {
		machine.currentTool().setMotorDirection(dir);
	}

	public void setMotorRPM(double rpm) throws RetryException {
		machine.currentTool().setMotorSpeedRPM(rpm);
	}

	public void setMotorSpeedPWM(int pwm) throws RetryException {
		machine.currentTool().setMotorSpeedPWM(pwm);
	}

	public void enableMotor() throws RetryException {
		machine.currentTool().enableMotor();
	}

	public void disableMotor() throws RetryException {
		machine.currentTool().disableMotor();
	}

	public double getMotorRPM() {
		return machine.currentTool().getMotorSpeedReadingRPM();
	}

	public int getMotorSpeedPWM() {
		return machine.currentTool().getMotorSpeedReadingPWM();
	}

	// TODO: These are backwards?
	public void readToolStatus() {
	}

	public int getToolStatus() {
		readToolStatus();

		return machine.currentTool().getToolStatus();
	}

	
	/***************************************************************************
	 * Spindle interface functions
	 **************************************************************************/
	public void setSpindleDirection(int dir) {
		machine.currentTool().setSpindleDirection(dir);
	}

	public void setSpindleRPM(double rpm) throws RetryException {
		machine.currentTool().setSpindleSpeedRPM(rpm);
	}

	public void setSpindleSpeedPWM(int pwm) throws RetryException {
		machine.currentTool().setSpindleSpeedPWM(pwm);
	}

	public void enableSpindle() throws RetryException {
		machine.currentTool().enableSpindle();
	}

	public void disableSpindle() throws RetryException {
		machine.currentTool().disableSpindle();
	}

	public double getSpindleRPM() {
		return machine.currentTool().getSpindleSpeedReadingRPM();
	}

	public int getSpindleSpeedPWM() {
		return machine.currentTool().getSpindleSpeedReadingPWM();
	}
	
	/***************************************************************************
	 * Temperature interface functions
	 * @throws RetryException 
	 **************************************************************************/
	public void setTemperature(double temperature) throws RetryException {
		machine.currentTool().setTargetTemperature(temperature);
	}

	public void readTemperature() {

	}

	public double getTemperature() {
		readTemperature();

		return machine.currentTool().getCurrentTemperature();
	}
	
	/***************************************************************************
	 * Platform Temperature interface functions
	 * @throws RetryException 
	 **************************************************************************/
	public void setPlatformTemperature(double temperature) throws RetryException {
		machine.currentTool().setPlatformTargetTemperature(temperature);
	}

	public void readPlatformTemperature() {

	}

	public double getPlatformTemperature() {
		readPlatformTemperature();

		return machine.currentTool().getPlatformCurrentTemperature();
	}

	/***************************************************************************
	 * Flood Coolant interface functions
	 **************************************************************************/
	public void enableFloodCoolant() {
		machine.currentTool().enableFloodCoolant();
	}

	public void disableFloodCoolant() {
		machine.currentTool().disableFloodCoolant();
	}

	/***************************************************************************
	 * Mist Coolant interface functions
	 **************************************************************************/
	public void enableMistCoolant() {
		machine.currentTool().enableMistCoolant();
	}

	public void disableMistCoolant() {
		machine.currentTool().disableMistCoolant();
	}

	/***************************************************************************
	 * Fan interface functions
	 * @throws RetryException 
	 **************************************************************************/
	public void enableFan() throws RetryException {
		machine.currentTool().enableFan();
	}

	public void disableFan() throws RetryException {
		machine.currentTool().disableFan();
	}

	/***************************************************************************
	 * Valve interface functions
	 * @throws RetryException 
	 **************************************************************************/
	public void openValve() throws RetryException {
		machine.currentTool().openValve();
	}

	public void closeValve() throws RetryException {
		machine.currentTool().closeValve();
	}

	/***************************************************************************
	 * Collet interface functions
	 **************************************************************************/
	public void openCollet() {
		machine.currentTool().openCollet();
	}

	public void closeCollet() {
		machine.currentTool().closeCollet();
	}

	/***************************************************************************
	 * Pause/unpause functionality for asynchronous devices
	 **************************************************************************/
	public void pause() {
		// No implementation needed for synchronous machines.
	}

	public void unpause() {
		// No implementation needed for synchronous machines.
	}

	/***************************************************************************
	 * Stop and system state reset
	 **************************************************************************/
	public void stop(boolean abort) {
		// No implementation needed for synchronous machines.
		Base.logger.info("Machine stop called.");
	}

	public void reset() {
		// No implementation needed for synchronous machines.
		Base.logger.info("Machine reset called.");
	}

	public String getDriverName() {
		return null;
	}
	
	public boolean heartbeat() {
		return true;
	}
	
	public double getChamberTemperature() {
		return 0;
	}

	public void readChamberTemperature() {
	}

	public void setChamberTemperature(double temperature) {
	}

	public double getPlatformTemperatureSetting() {
		return machine.currentTool().getPlatformTargetTemperature();
	}

	public double getTemperatureSetting() {
		return machine.currentTool().getTargetTemperature();
	}
}<|MERGE_RESOLUTION|>--- conflicted
+++ resolved
@@ -71,8 +71,6 @@
 	// what is our mode of positioning?
 	protected int positioningMode = 0;
 
-	protected Point5d currentPosition = null;
-	
 	static public int ABSOLUTE = 0;
 
 	static public int INCREMENTAL = 1;
@@ -234,12 +232,9 @@
 		offsets[offsetSystemNum].z = j;
 	}
 
-<<<<<<< HEAD
-	private final AtomicReference<Point5d> currentPosition =
+	protected final AtomicReference<Point5d> currentPosition =
 		new AtomicReference<Point5d>(null);
 	
-=======
->>>>>>> a5485711
 	public void setCurrentPosition(Point5d p) throws RetryException {
 		currentPosition.set(p);
 	}
