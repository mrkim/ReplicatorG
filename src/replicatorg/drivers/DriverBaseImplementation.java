--- conflicted
+++ resolved
@@ -205,21 +205,6 @@
 		return offsets[i];
 	}
 
-<<<<<<< HEAD
-	public Point3d setOffsetX(int offsetSystemNum, double j) {
-		offsets[offsetSystemNum].x = j;
-		return null;
-	}
-
-	public Point3d setOffsetY(int offsetSystemNum, double j) {
-		offsets[offsetSystemNum].y = j;
-		return null;
-	}
-
-	public Point3d setOffsetZ(int offsetSystemNum, double j) {
-		offsets[offsetSystemNum].z = j;
-		return null;
-=======
 	public void setOffsetX(int offsetSystemNum, double j) {
 		offsets[offsetSystemNum].x = j;
 	}
@@ -230,7 +215,6 @@
 
 	public void setOffsetZ(int offsetSystemNum, double j) {
 		offsets[offsetSystemNum].z = j;
->>>>>>> 49ffdd90
 	}
 
 	private Point3d currentPosition = null;
