/*
 DriverFactory.java

 Load and instantiate Driver objects.

 Part of the ReplicatorG project - http://www.replicat.org
 Copyright (c) 2008 Zach Smith

 This program is free software; you can redistribute it and/or modify
 it under the terms of the GNU General Public License as published by
 the Free Software Foundation; either version 2 of the License, or
 (at your option) any later version.

 This program is distributed in the hope that it will be useful,
 but WITHOUT ANY WARRANTY; without even the implied warranty of
 MERCHANTABILITY or FITNESS FOR A PARTICULAR PURPOSE.  See the
 GNU General Public License for more details.

 You should have received a copy of the GNU General Public License
 along with this program; if not, write to the Free Software Foundation,
 Inc., 59 Temple Place, Suite 330, Boston, MA  02111-1307  USA
 */

package replicatorg.drivers;

import org.w3c.dom.NamedNodeMap;
import org.w3c.dom.Node;
import org.w3c.dom.NodeList;

import replicatorg.app.Base;

public class DriverFactory {
	// private constructor: static access only!!!
	private DriverFactory() {
		// this prevents even the native class from
		// calling this ctor as well :
		throw new AssertionError();
	}

	/**
	 * Create and instantiate the driver class for our particular machine
	 * 
	 * @param String
	 *            name the name of the driver to instantiate
	 * @return Driver a driver object ready for parsing / running gcode
	 */
	public static Driver factory(Node xml) {
		if (xml == null) {
			// create a null driver
			return factory("NullDriver",null);
		}
		// find the "name" attribute first
		if (xml.hasAttributes()) {
			NamedNodeMap map = xml.getAttributes();
			Node attribute = map.getNamedItem("name");
			if (attribute != null) {
				String driverName = attribute.getNodeValue().trim();

				// use our common factory
				return factory(driverName, xml);
			}
		}

		// fail over to "name" element
		if (xml.hasChildNodes()) {
			NodeList kids = xml.getChildNodes();
			for (int j = 0; j < kids.getLength(); j++) {
				Node kid = kids.item(j);

				if (kid.getNodeName().equals("name")) {
					String driverName = kid.getFirstChild().getNodeValue()
							.trim();

					// use our common factory
					return factory(driverName, xml);
				}
			}
		}

		Base.logger.severe("Failing over to null driver.");

		// bail with a fake driver.
		return loadClass("NullDriver");
	}

	// common driver factory.
	public static Driver factory(String driverName, Node xml) {
		if (driverName.equals("serialpassthrough"))
			return loadClass("replicatorg.drivers.SerialPassthroughDriver", xml);
		else if (driverName.equals("sanguino3g"))
			return loadClass("replicatorg.drivers.gen3.Sanguino3GDriver", xml);
		else if (driverName.equals("makerbot4g"))
			return loadClass("replicatorg.drivers.gen3.Makerbot4GDriver", xml);
		else if (driverName.equals("reprap5d"))
			return loadClass("replicatorg.drivers.reprap.RepRap5DDriver", xml);
<<<<<<< HEAD
		else if (driverName.equals("null"))
=======
		if (driverName.equals("simpleReprap5d"))
			return loadClass("replicatorg.drivers.reprap.SimpleRepRap5DDriver", xml);
		if (driverName.equals("null"))
>>>>>>> 3f2ad0b4
			return loadClass("replicatorg.drivers.NullDriver", xml);
		else {
			// Load driver class 
			Driver driver = loadClass(driverName, xml);
			if (driver == null) {
				Base.logger.severe("Driver not found, failing over to 'null'.");
				return loadClass("replicatorg.drivers.NullDriver", xml);
			} else {
				return driver;
			}
		}
	}

	/**
	 * shortcut class to make it easy to load drivers with their XML configs
	 */
	private static Driver loadClass(String className, Node xml) {
		Driver d = loadClass(className);
		if (xml != null) { d.loadXML(xml); }

		return d;
	}

	/**
	 * this class handles creation of the actual class objects.
	 */
	private static Driver loadClass(String driverName) {
		Base.logger.info("Loading driver: " + driverName);

		String className = driverName;

		// thanks to Peter Edworthy for his help with reflection.
		// lets try to load the class in a nice, dynamic fashion!
		try {
			ClassLoader loader = Thread.currentThread().getContextClassLoader();
			Class<?> driverClass = loader.loadClass(className);
			if (Driver.class.isAssignableFrom(driverClass)) {
				return (Driver) driverClass.newInstance();
			}
		} catch (ClassNotFoundException e) {
			// the class being loaded cannot be found
			Base.logger.severe("The class " + className + " cannot be found.");
		} catch (IllegalAccessException e) {
			// The class or its nullary constructor is not accessible.
			Base.logger.severe("The null constructor for " + className
					+ " is not accessible.");
		} catch (InstantiationException e) {
			// The class being created represents an abstract class,
			// an interface, an array class, a primitive type, or void;
			// or if the class has no nullary constructor;
			// or if the instantiation fails for some other reason.
			Base.logger.severe("Initialization of " + className + " failed.");
		} catch (ExceptionInInitializerError e) {
			// The static initialization of the class failed.
			Base.logger.severe("Initialization of " + className + " failed.");
		} catch (SecurityException e) {
			// if there is no permission to create a new instance.
			Base.logger.severe("Permission to create " + className + " denied.");
		}

		return null;
	}
}<|MERGE_RESOLUTION|>--- conflicted
+++ resolved
@@ -93,13 +93,9 @@
 			return loadClass("replicatorg.drivers.gen3.Makerbot4GDriver", xml);
 		else if (driverName.equals("reprap5d"))
 			return loadClass("replicatorg.drivers.reprap.RepRap5DDriver", xml);
-<<<<<<< HEAD
+		else if (driverName.equals("simpleReprap5d"))
+			return loadClass("replicatorg.drivers.reprap.SimpleRepRap5DDriver", xml);
 		else if (driverName.equals("null"))
-=======
-		if (driverName.equals("simpleReprap5d"))
-			return loadClass("replicatorg.drivers.reprap.SimpleRepRap5DDriver", xml);
-		if (driverName.equals("null"))
->>>>>>> 3f2ad0b4
 			return loadClass("replicatorg.drivers.NullDriver", xml);
 		else {
 			// Load driver class 
