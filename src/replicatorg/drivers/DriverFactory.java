--- conflicted
+++ resolved
@@ -91,11 +91,8 @@
 			return loadClass("replicatorg.drivers.gen3.Sanguino3GDriver", xml);
 		if (driverName.equals("reprap5d"))
 			return loadClass("replicatorg.drivers.reprap.RepRap5DDriver", xml);
-<<<<<<< HEAD
-=======
 		if (driverName.equals("simpleReprap5d"))
 			return loadClass("replicatorg.drivers.reprap.SimpleRepRap5DDriver", xml);
->>>>>>> 667be6ca
 		if (driverName.equals("null"))
 			return loadClass("replicatorg.drivers.NullDriver", xml);
 		else {
