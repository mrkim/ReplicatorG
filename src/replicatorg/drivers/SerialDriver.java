/**
 * 
 */
package replicatorg.drivers;

import java.util.concurrent.locks.ReentrantLock;
import java.util.concurrent.locks.ReentrantReadWriteLock;
import java.util.concurrent.locks.ReentrantReadWriteLock.ReadLock;

import org.w3c.dom.Node;

import replicatorg.app.Base;
import replicatorg.app.tools.XML;
import replicatorg.app.util.serial.Serial;
import replicatorg.app.util.serial.SerialFifoEventListener;

/**
 * @author phooky
 *
 */
public class SerialDriver extends DriverBaseImplementation implements UsesSerial {

	protected Serial serial;
	
    private String portName;
    private int rate;
    private char parity;
    private int databits;
    private float stopbits;

    private boolean explicit = false;
	
    /** Lock for multi-threaded access to this driver's serial port. */
	private final ReentrantReadWriteLock serialLock = new ReentrantReadWriteLock();
	/** Locks the serial object as in use so that it cannot be disposed until it is 
	 * unlocked. Multiple threads can hold this lock concurrently. */
	public final ReadLock serialInUse = serialLock.readLock();
	
    protected SerialDriver() {
    	portName = Base.preferences.get("serial.portname",null);
    	rate = Base.preferences.getInt("serial.debug_rate",19200);
    	String parityStr = Base.preferences.get("serial.parity","N");
    	if (parityStr == null || parityStr.length() < 1) { 
    		parity = 'N';
    	} else {
    		parity = parityStr.charAt(0);
    	}
        databits = Base.preferences.getInt("serial.databits",8);
        stopbits = Base.preferences.getFloat("serial.stopbits",1f);
    }
    
	public void loadXML(Node xml) {
		super.loadXML(xml);
        // load from our XML config, if we have it.
        if (XML.hasChildNode(xml, "portname")) {
                portName = XML.getChildNodeValue(xml, "portname");
                explicit = true;
        }
        if (XML.hasChildNode(xml, "rate"))
                rate = Integer.parseInt(XML.getChildNodeValue(xml, "rate"));
        if (XML.hasChildNode(xml, "parity"))
                parity = XML.getChildNodeValue(xml, "parity").charAt(0);
        if (XML.hasChildNode(xml, "databits"))
                databits = Integer.parseInt(XML.getChildNodeValue(xml, "databits"));
        if (XML.hasChildNode(xml, "stopbits"))
                stopbits = Integer.parseInt(XML.getChildNodeValue(xml, "stopbits"));
	}

<<<<<<< HEAD
	public synchronized void setSerial(Serial serial) {
		serialWriteLock.lock();
=======
// diplo1d: see this fix by kintel that conflicted when merging. You also fixed it but differently:
// https://github.com/makerbot/ReplicatorG/commit/899c7c8e059d986ac0744ca4ab1f2f44efaae4b5
// your fix:
//	public void setSerial(Serial serial) {
//		serialLock.writeLock().lock();
		
// kintel had just changed it to "synchronized".
//	public synchronized void setSerial(Serial serial) {
      public synchronized void setSerial(Serial serial) {
                serialLock.writeLock().lock();
//		serialWriteLock.lock();
>>>>>>> 818a8cf1
		if (this.serial == serial)
		{
			serialLock.writeLock().unlock();
			return;
		}
		if (this.serial != null) {
			synchronized(this.serial) {
				this.serial.dispose();
				this.serial = null;
			}
		}
		setInitialized(false);
		this.serial = serial;

		// asynch option: the serial port forwards all received data in FIFO format via 
		// serialByteReceivedEvent if the driver implements SerialFifoEventListener.
		if (this instanceof SerialFifoEventListener && serial != null)
			serial.listener.set( (SerialFifoEventListener) this );

		serialLock.writeLock().unlock();
	}

	public Serial getSerial() { return serial; }
	
	public char getParity() {
		return parity;
	}

	public String getPortName() {
		return portName;
	}

	public int getDataBits() {
		return databits;
	}
	
	public int getRate() {
		return rate;
	}

	public float getStopBits() {
		return stopbits;
	}
		
	public boolean isExplicit() { return explicit; }
	
	public void dispose() {
		serialLock.writeLock().lock();
		super.dispose();
		if (serial != null)
			serial.dispose();
		serial = null;
		serialLock.writeLock().unlock();
	}
}<|MERGE_RESOLUTION|>--- conflicted
+++ resolved
@@ -3,7 +3,6 @@
  */
 package replicatorg.drivers;
 
-import java.util.concurrent.locks.ReentrantLock;
 import java.util.concurrent.locks.ReentrantReadWriteLock;
 import java.util.concurrent.locks.ReentrantReadWriteLock.ReadLock;
 
@@ -66,22 +65,14 @@
                 stopbits = Integer.parseInt(XML.getChildNodeValue(xml, "stopbits"));
 	}
 
-<<<<<<< HEAD
-	public synchronized void setSerial(Serial serial) {
-		serialWriteLock.lock();
-=======
 // diplo1d: see this fix by kintel that conflicted when merging. You also fixed it but differently:
 // https://github.com/makerbot/ReplicatorG/commit/899c7c8e059d986ac0744ca4ab1f2f44efaae4b5
 // your fix:
 //	public void setSerial(Serial serial) {
 //		serialLock.writeLock().lock();
-		
 // kintel had just changed it to "synchronized".
-//	public synchronized void setSerial(Serial serial) {
-      public synchronized void setSerial(Serial serial) {
-                serialLock.writeLock().lock();
-//		serialWriteLock.lock();
->>>>>>> 818a8cf1
+	public synchronized void setSerial(Serial serial) {
+		serialLock.writeLock().lock();
 		if (this.serial == serial)
 		{
 			serialLock.writeLock().unlock();
