/*
 RepRap5DDriver.java

 This is a driver to control a machine that contains a GCode parser and communicates via Serial Port.

 Part of the ReplicatorG project - http://www.replicat.org
 Copyright (c) 2008 Zach Smith

 This program is free software; you can redistribute it and/or modify
 it under the terms of the GNU General Public License as published by
 the Free Software Foundation; either version 2 of the License, or
 (at your option) any later version.

 This program is distributed in the hope that it will be useful,
 but WITHOUT ANY WARRANTY; without even the implied warranty of
 MERCHANTABILITY or FITNESS FOR A PARTICULAR PURPOSE.  See the
 GNU General Public License for more details.

 You should have received a copy of the GNU General Public License
 along with this program; if not, write to the Free Software Foundation,
 Inc., 59 Temple Place, Suite 330, Boston, MA  02111-1307  USA
 */
/* TODOs:
 * (M6 T0 (Wait for tool to heat up)) - not supported? Rewrite to other code?
 * 
 * 
 */
package replicatorg.drivers.reprap;

import java.io.UnsupportedEncodingException;
import java.text.DecimalFormat;
import java.util.EnumSet;
import java.util.LinkedList;
import java.util.Queue;
import java.util.concurrent.TimeoutException;
import java.util.concurrent.atomic.AtomicBoolean;
import java.util.concurrent.atomic.AtomicInteger;
import java.util.concurrent.atomic.AtomicReference;
import java.util.concurrent.locks.ReentrantLock;
import java.util.regex.Matcher;
import java.util.regex.Pattern;

import org.w3c.dom.Node;

import replicatorg.app.Base;
import replicatorg.app.tools.XML;
import replicatorg.app.util.serial.ByteFifo;
import replicatorg.app.util.serial.SerialFifoEventListener;
import replicatorg.drivers.RetryException;
import replicatorg.drivers.SerialDriver;
<<<<<<< HEAD
import replicatorg.drivers.reprap.ExtrusionThread.Direction;
=======
import replicatorg.drivers.reprap.ExtrusionUpdater.Direction;
>>>>>>> 818a8cf1
import replicatorg.machine.model.AxisId;
import replicatorg.machine.model.ToolModel;
import replicatorg.util.Point5d;

public class RepRap5DDriver extends SerialDriver implements SerialFifoEventListener {
	private static Pattern gcodeCommentPattern = Pattern.compile("\\([^)]*\\)|;.*");
	private static Pattern resendLinePattern = Pattern.compile("([0-9]+)");
	private static Pattern gcodeLineNumberPattern = Pattern.compile("N\\s*([0-9]+)");
	
	public final AtomicReference<Double> feedrate = new AtomicReference<Double>(0.0);
	public final AtomicReference<Double> ePosition = new AtomicReference<Double>(0.0);
	
	private final ReentrantLock sendCommandLock = new ReentrantLock();
	
	/** true if a line containing the start keyword has been received from the firmware*/
	private final AtomicBoolean startReceived = new AtomicBoolean(false);

	/** true if a line containing the ok keyword has been received from the firmware*/
	private final AtomicBoolean okReceived = new AtomicBoolean(false);
	

	/**
	 * An above zero level shows more info
	 */
	private int debugLevel = 0;
	
	/**
	 * Temporary. This allows for purposefully injection of noise to speed up debugging of retransmits and recovery.
	 */
	private int introduceNoiseEveryN = -1;
	private int lineIterator = 0;
	private int numResends = 0;
	
	/**
	 * Enables five D GCodes if true. If false reverts to traditional 3D Gcodes
	 * TODO: add to xml
	 */
	private boolean fiveD = true;
	
	/**
	 * Enables pulsing RTS to restart the RepRap on connect.
	 */
	private boolean pulseRTS = true;
	
	/**
	 * if true the driver will wait for a "start" signal when pulsing rts low 
	 * before initialising the printer.
	 */
	private boolean waitForStart = false;
	
	/**
	 * configures the time to wait for the first response from the RepRap in ms.
	 */
	private long waitForStartTimeout = 1000;
	
	private int waitForStartRetries = 3;
	
	private final ExtrusionUpdater extrusionUpdater = new ExtrusionUpdater(this);

	/**
	 * To keep track of outstanding commands
	 */
	protected final Queue<Integer> commands;

	/**
	 * the size of the buffer on the GCode host
	 */
	private int maxBufferSize = 128;

	/**
	 * the amount of data we've sent and is in the buffer.
	 */
	private int bufferSize = 0;
	
	/**
	 * The commands sent but not yet acknowledged by the firmware. Stored so they can be resent 
	 * if there is a checksum problem.
	 */
	private LinkedList<String> buffer = new LinkedList<String>();
	private ReentrantLock bufferLock = new ReentrantLock();
	
	/** locks the readResponse method to prevent multiple concurrent reads */
	private ReentrantLock readResponseLock = new ReentrantLock();

	protected DecimalFormat df;

	private AtomicInteger lineNumber = new AtomicInteger(-1);

	public RepRap5DDriver() {
		super();
		
		// init our variables.
		commands = new LinkedList<Integer>();
		bufferSize = 0;
		setInitialized(false);

		df = new DecimalFormat("#.######");
	}

	public synchronized void loadXML(Node xml) {
		super.loadXML(xml);
        // load from our XML config, if we have it.
        if (XML.hasChildNode(xml, "waitforstart")) {
        	Node startNode = XML.getChildNodeByName(xml, "waitforstart");

            String enabled = XML.getAttributeValue(startNode, "enabled");
            if (enabled !=null) waitForStart = Boolean.parseBoolean(enabled);
            
            String timeout = XML.getAttributeValue(startNode, "timeout");
            if (timeout !=null) waitForStartTimeout = Long.parseLong(timeout);
            
            String retries = XML.getAttributeValue(startNode, "retries");
            if (retries !=null) waitForStartRetries = Integer.parseInt(retries);
            
        }

        if (XML.hasChildNode(xml, "pulserts")) {
            pulseRTS = Boolean.parseBoolean(XML.getChildNodeValue(xml, "pulserts"));
        }

        if (XML.hasChildNode(xml, "fived")) {
            fiveD = Boolean.parseBoolean(XML.getChildNodeValue(xml, "fived"));
        }
        if (XML.hasChildNode(xml, "debugLevel")) {
        	debugLevel = Integer.parseInt(XML.getChildNodeValue(xml, "debugLevel"));
        }
        
        if (XML.hasChildNode(xml, "introduceNoise")) {
        	double introduceNoise = Double.parseDouble(XML.getChildNodeValue(xml, "introduceNoise"));
        	if(introduceNoise != 0) {
            	Base.logger.warning("Purposefully injecting noise into communications. This is NOT for production.");
            	Base.logger.warning("Turn this off by removing introduceNoise from the machines XML file of your machine.");
            	introduceNoiseEveryN = (int) (1/introduceNoise);
        	}
        }
    }

	public void updateManualControl() throws InterruptedException
	{
		extrusionUpdater.update();
	}


	public synchronized void initialize() {
		// declare our serial guy.
		if (serial == null) {
			Base.logger.severe("No Serial Port found.\n");
			return;
		}
		// wait till we're initialised
		if (!isInitialized()) {
			Base.logger.info("Initializing Serial.");

			Base.logger.fine("Resetting RepRap: Pulsing RTS..");
			if (pulseRTS)
			{
				int retriesRemaining = waitForStartRetries+1;
				retryPulse: do
				{
					try {
						pulseRTS();
						Base.logger.finer("start received");
						break retryPulse;
					} catch (TimeoutException e) {
						retriesRemaining--;
					}
					if (retriesRemaining == 0)
					{
						this.dispose();
						Base.logger.warning("RepRap not responding to RTS reset. Failed to connect.");
						return;
					}
					else
					{
						Base.logger.warning("RepRap not responding to RTS reset. Trying again..");
					}
				} while(true);
				Base.logger.fine("RepRap Reset. RTS pulsing complete.");
			}



			//Send a line # reset command, this allows us to catch the "ok" response in 
			//case we missed the "start" response which we seem to often miss. (also it 
			//resets the line number which is good)
			synchronized(okReceived)
			{
				sendCommand("M110", false);
				Base.logger.fine("GCode sent. waiting for response..");
				
				try
				{
					waitForNotification(okReceived, 3000);
				}
				catch (TimeoutException e)
				{
					this.dispose();
					Base.logger.warning(
							"RepRap not responding to gcode. Failed to connect.");
					return;
				}
			}

			Base.logger.fine("GCode response received. RepRap connected.");

			// default us to absolute positioning
			sendCommand("G90");
			sendCommand("G92 X0 Y0 Z0 E0");
			Base.logger.info("Ready.");
			this.setInitialized(true);
		}
	}
	
	private void waitForNotification(AtomicBoolean notifier, long timeout) throws TimeoutException
	{
		//Wait for the RepRap to respond
		try {
			notifier.wait(waitForStartTimeout);
		} catch (InterruptedException e) {
			//Presumably we're shutting down
			Thread.currentThread().interrupt();
			return;
		}
		
		if (notifier.get() == true)
		{
			return;
		}
		else
		{
			throw new TimeoutException();
		}

		
	}
	
	private void pulseRTS() throws TimeoutException
	{
		// attempt to reset the device, this may slow down the connection time, but it 
		// increases our chances of successfully connecting dramatically.

		Base.logger.info("Attempting to reset RepRap (pulsing RTS)");
		
		synchronized (startReceived) {
			serial.pulseRTSLow();
			
			if (waitForStart == false) return;
	
			// Wait for the RepRap to respond to the RTS pulse attempt 
			// or for this to timeout.
			waitForNotification(startReceived, waitForStartTimeout);
		}
	}

	/**
	 * Actually execute the GCode we just parsed.
	 */
	public void execute() {
		//If we're not initialized (ie. disconnected) do not execute commands on the disconnected machine.
		if(!isInitialized()) return;

		// we *DONT* want to use the parents one,
		// as that will call all sorts of misc functions.
		// we'll simply pass it along.
		// super.execute();
		sendCommand(getParser().getCommand());
	}
	
	/**
	 * Returns null or the first instance of the matching group
	 */
	private String getRegexMatch(String regex, String input, int group)
	{
		return getRegexMatch(Pattern.compile(regex), input, group);
	}

	private String getRegexMatch(Pattern regex, String input, int group)
	{
		Matcher matcher = regex.matcher(input);
		if (!matcher.find() || matcher.groupCount() < group) return null;
		return matcher.group(group);
	}

	/**
	 * Actually sends command over serial.
	 * 
	 * Commands sent here are acknowledged asynchronously in another 
	 * thread so as to increase our serial GCode throughput.
	 * 
	 * Only one command can be sent at a time. If another command is 
	 * being sent this method will block until the previous command 
	 * is finished sending.
	 */
	protected void sendCommand(String next) {
		_sendCommand(next, true, false);
	}

	protected void sendCommand(String next, boolean synchronous) {
		_sendCommand(next, synchronous, false);
	}

	
	protected void resendCommand(String command, String originalCmd) {
		numResends++;
		synchronized (sendCommandLock)
		{
			if(debugLevel > 0)
				Base.logger.warning("Resending: \"" + command + "\". Resends in "+ numResends + " of "+lineIterator+" lines.");
			_sendCommand(command, false, true);
			if (originalCmd != null) originalCmd.notifyAll();
		}
	}

	/**
	 * inner method. not for use outside sendCommand and resendCommand
	 */
	protected void _sendCommand(String next, boolean synchronous, boolean resending) {
				
		// If this line is uncommented, it simply sends the next line instead of doing a retransmit!
		if (!resending) 
		{
			sendCommandLock.lock();

			//assert (isInitialized());
			// System.out.println("sending: " + next);
	
			next = clean(next);
			next = fix(next); // make it compatible with older versions of the GCode interpeter
			
			// skip empty commands.
			if (next.length() == 0)
			{
				return;
			}
	
			//update the current feedrate
			String feedrate = getRegexMatch("F(-[0-9\\.]+)", next, 1);
			if (feedrate!=null) this.feedrate.set(Double.parseDouble(feedrate));
	
			//update the current extruder position
			String e = getRegexMatch("E([-0-9\\.]+)", next, 1);
			if (e!=null) this.ePosition.set(Double.parseDouble(e));
	
			// applychecksum replaces the line that was to be retransmitted, into the next line.
			next = applyChecksum(next);
		}
		// Block until we can fit the command on the Arduino
/*		synchronized(bufferLock)
		{
			//wait for the number of commands queued in the buffer to shrink before 
			//adding the next command to it.
			while(bufferSize + next.length() + 1 > maxBufferSize)
			{
				Base.logger.warning("reprap driver buffer full. gcode write slowed.");
				try {
					bufferLock.wait();
				}
				catch (InterruptedException e1) {
					//Presumably we're shutting down
					Thread.currentThread().interrupt();
					return;
				}
			}
		}*/
		

		// debug... let us know whats up!
		if(debugLevel > 1)
			Base.logger.info("Sending: " + next);


		try {
			synchronized(next)
			{
				// do the actual send.
				serialInUse.lock();
				bufferLock.lock();
				assert (serial != null);
				
				if((introduceNoiseEveryN != -1) && (lineIterator++) >= introduceNoiseEveryN) {
					Base.logger.info("Introducing noise (lineIterator=="
							+ lineIterator + ",introduceNoiseEveryN=" + introduceNoiseEveryN + ")");
					lineIterator = 0;
					serial.write(next.replace('6','7').replace('7','1') + "\n");
				} else {				
					serial.write(next + "\n");
				}
				serialInUse.unlock();

				// record it in our buffer tracker.
				int cmdlen = next.length() + 1;
				commands.add(cmdlen);
				bufferSize += cmdlen;
				buffer.addFirst(next);
				bufferLock.unlock();

				// Synchronous gcode transfer. Waits for the 'ok' ack to be received.
				if (synchronous) next.wait();
			}
		} catch (InterruptedException e1) {
			//Presumably we're shutting down
			Thread.currentThread().interrupt();
			return;
		}

		// Wait for the response (synchronous gcode transmission)
		//while(!isFinished()) {}
		
		if (!resending) 
			sendCommandLock.unlock();
	}

	public String clean(String str) {
		String clean = str;

		// trim whitespace
		clean = clean.trim();

		// remove spaces
		//clean = clean.replaceAll(" ", "");
		
		// remove all comments
        clean = RepRap5DDriver.gcodeCommentPattern.matcher(clean).replaceAll("");

		return clean;
	}
	public String fix(String str) {
		String fixed = str;
		// The 5D firmware expects E codes for extrusion control instead of M101, M102, M103

		Pattern r = Pattern.compile("M01[^0-9]");
		Matcher m = r.matcher(fixed);
		if (m.find())
		{
			return "";
		}

	    // Remove M10[123] codes
	    // This piece of code causes problems?!? Restarts?
		r = Pattern.compile("M10[123](.*)");
		m = r.matcher(fixed);
	    if (m.find( )) {
//	    	System.out.println("Didn't find pattern in: " + str );
//	    	fixed = m.group(1)+m.group(3)+";";
	    	return "";
	    }
		
		// Reorder E and F codes? F-codes need to go LAST!
		//requires: import java.util.regex.Matcher; and import java.util.regex.Pattern;
		r = Pattern.compile("^(.*)(F[0-9\\.]*)\\s?E([0-9\\.]*)$");
	    m = r.matcher(fixed);
	    if (m.find( )) {
			fixed = m.group(1)+" E"+m.group(3)+" "+m.group(2);
	    }

	    // Rescale E value
//		r = Pattern.compile("(.*)E([0-9\\.]*)(.*)");//E317.52// Z-moves slower! Extrude 10% less? More and more rapid reversing
//	    m = r.matcher(fixed);
//	    if (m.find( )) {
//	    	double newEvalue = Double.valueOf(m.group(2).trim()).doubleValue();
//	    	newEvalue = newEvalue * 0.040;
//	    	NumberFormat formatter = new DecimalFormat("#0.0");
//	    	fixed = m.group(1)+" E"+formatter.format(newEvalue)+" "+m.group(3);
//	    }

	    
	    return fixed; // no change!
	}

	/**
	 * takes a line of gcode and returns that gcode with a line number and checksum
	 */
	public String applyChecksum(String gcode) {
		// RepRap Syntax: N<linenumber> <cmd> *<chksum>\n

		if (gcode.contains("M110"))
			lineNumber.set(-1);
		
		Matcher lineNumberMatcher = gcodeLineNumberPattern.matcher(gcode);
		if (lineNumberMatcher.matches())
		{ // reset our line number to the specified one. this is usually a m110 line # reset
			lineNumber.set( Integer.parseInt( lineNumberMatcher.group(1) ) );
		}
		else
		{ // only add a line number if it is not already specified
			gcode = "N"+lineNumber.incrementAndGet()+' '+gcode+' ';
		}

		// chksum = 0 xor each byte of the gcode (including the line number and trailing space)
		byte checksum = 0;
		byte[] gcodeBytes = gcode.getBytes();
		for (int i = 0; i<gcodeBytes.length; i++)
		{
			checksum = (byte) (checksum ^ gcodeBytes[i]);
		}
		return gcode+'*'+checksum;
	}
	
	public void serialByteReceivedEvent(ByteFifo fifo) {
		readResponseLock.lock();

		serialInUse.lock();
		assert (serial != null);
		byte[] response = fifo.dequeueLine();
		int responseLength = response.length;
		serialInUse.unlock();

		// 0 is now an acceptable value; it merely means that we timed out
		// waiting for input
		if (responseLength < 0) {
			// This signifies EOF. FIXME: How do we handle this?
			Base.logger.severe("SerialPassthroughDriver.readResponse(): EOF occured");
			return;
		} else if(responseLength!=0) {
			String line;
			try
			{
				//convert to string and remove any trailing \r or \n's
				line = new String(response, 0, responseLength, "US-ASCII").trim();
			} catch (UnsupportedEncodingException e) {
				Base.logger.severe("US-ASCII required. Terminating.");
				throw new RuntimeException(e);
			}

			//System.out.println("received: " + line);
			//Base.logger.finest("received: " + line);
			if(debugLevel > 1)
				Base.logger.info("received: " + line);

			if (line.length() == 0)
				Base.logger.fine("empty line received");

			else if (line.startsWith("ok T:")||line.startsWith("T:")) {
				Pattern r = Pattern.compile("T:([0-9\\.]+)");
			    Matcher m = r.matcher(line);
			    if (m.find( )) {
			    	String temp = m.group(1);
					
					machine.currentTool().setCurrentTemperature(
							Double.parseDouble(temp));
			    }
				r = Pattern.compile("^ok.*B:([0-9\\.]+)$");
			    m = r.matcher(line);
			    if (m.find( )) {
			    	String bedTemp = m.group(1);
					machine.currentTool().setPlatformCurrentTemperature(
							Double.parseDouble(bedTemp));
			    }
			}
			else if (line.startsWith("ok")) {
				
				synchronized(okReceived)
				{
					okReceived.set(true);
					okReceived.notifyAll();
				}

				bufferLock.lock();
				bufferSize -= commands.remove();
				//Notify the thread waitining in this gcode's sendCommand method that the gcode has been received.
				String notifier = buffer.removeLast();
				synchronized(notifier) { notifier.notifyAll(); }
				
				synchronized(bufferLock)
				{ /*let any sendCommand method waiting to send know that the buffer is 
					now smaller and may be able to fit their command.*/
					bufferLock.notifyAll();
				}
				bufferLock.unlock();
			}

			// old arduino firmware sends "start"
			else if (line.contains("start")||line.contains("Start")) {
				// todo: set version
				// TODO: check if this was supposed to happen, otherwise report unexpected reset! 
				synchronized (startReceived) {
					startReceived.set(true);
					startReceived.notifyAll();
				}
				lineNumber.set(-1);

			} else if (line.startsWith("Extruder Fail")) {
				setError("Extruder failed:  cannot extrude as this rate.");

			} else if (line.startsWith("Resend:")||line.startsWith("rs ")) {
				//Getting the correct line from our buffer
				bufferLock.lock();
				String bufferedLine = buffer.removeLast();
				bufferSize -= commands.remove();
				bufferLock.unlock();

				//Is it a Dud M or G code? If so write a warning and return.
				String letter = getRegexMatch("Dud ([A-Za-z]) code", line, 1);
				if ( (letter)!=null)
				{
					Base.logger.info("Dud "+letter+" code received. ignoring.");
					synchronized (bufferedLine) {
						bufferedLine.notifyAll();
					}
					readResponseLock.unlock();
					return;
				}
				
				// Bad checksum, resend requested

				int bufferedLineNumber = Integer.parseInt( getRegexMatch(
						gcodeLineNumberPattern, bufferedLine, 1) );

				Matcher badLineMatch = resendLinePattern.matcher(line);
				if (badLineMatch.find())
				{
					int badLineNumber = Integer.parseInt(
							badLineMatch.group(1) );
					if(debugLevel > 1)
						Base.logger.severe("Bad line number: " + badLineNumber + ", bufferedLineNumber: "+bufferedLineNumber + ", bufferedLine: \""+bufferedLine+"\"");

					if (bufferedLineNumber != badLineNumber)
					{
						Base.logger.warning("unexpected line number, resetting line number");
						// reset the line number if it does not match the buffered line
						 this.resendCommand("N"+(bufferedLineNumber-1)+" M110", null);
					}
				}
				else
				{
					// Malformed resend line request received. Resetting the line number
					Base.logger.warning("malformed line resend request, "
							+"resetting line number. Malformed Data: \n"+line);
					this.resendCommand("N"+(bufferedLineNumber-1)+" M110", null);
				}

				// resend the line
				this.resendCommand(bufferedLine, bufferedLine);

			} else {
				Base.logger.severe("Unknown: " + line);
			}
		}

		readResponseLock.unlock();
	}

	public boolean isFinished() {
		return isBufferEmpty();
	}

	/**
	 * Is our buffer empty? If don't have a buffer, its always true.
	 */
	public boolean isBufferEmpty() {
//		try {
//			readResponse();
//		} catch (Exception e) {
//		}
		bufferLock.lock();
		boolean isEmpty = (bufferSize == 0);
		bufferLock.unlock();
		return isEmpty;
	}

	public synchronized void dispose() {
		bufferLock.lock();
		super.dispose();
		commands.clear();
		bufferLock.unlock();
	}

	/***************************************************************************
	 * commands for interfacing with the driver directly
	 * @throws RetryException 
	 **************************************************************************/

	public void queuePoint(Point5d p) throws RetryException {
		String cmd = "G1 F" + df.format(getCurrentFeedrate());
		
		sendCommand(cmd);

		cmd = "G1 X" + df.format(p.x()) + " Y" + df.format(p.y()) + " Z"
				+ df.format(p.z()) + " F" + df.format(getCurrentFeedrate());

		sendCommand(cmd);

		super.queuePoint(p);
	}

	public void setCurrentPosition(Point5d p) throws RetryException {
		sendCommand("G92 X" + df.format(p.x()) + " Y" + df.format(p.y()) + " Z"
				+ df.format(p.z()));

		super.setCurrentPosition(p);
	}

	@Override
	public void homeAxes(EnumSet<AxisId> axes, boolean positive, double feedrate) throws RetryException {
		Base.logger.info("homing "+axes.toString());
		StringBuffer buf = new StringBuffer("G28");
		for (AxisId axis : axes)
		{
			buf.append(" "+axis+"0");
		}
		sendCommand(buf.toString());

		super.homeAxes(axes,false,0);
	}

	public void delay(long millis) {
		int seconds = Math.round(millis / 1000);

		sendCommand("G4 P" + seconds);

		// no super call requried.
	}

	public void openClamp(int clampIndex) {
		sendCommand("M11 Q" + clampIndex);

		super.openClamp(clampIndex);
	}

	public void closeClamp(int clampIndex) {
		sendCommand("M10 Q" + clampIndex);

		super.closeClamp(clampIndex);
	}

	public void enableDrives() throws RetryException {
		sendCommand("M17");

		super.enableDrives();
	}

	public void disableDrives() throws RetryException {
		sendCommand("M18");

		super.disableDrives();
	}

	public void changeGearRatio(int ratioIndex) {
		// gear ratio codes are M40-M46
		int code = 40 + ratioIndex;
		code = Math.max(40, code);
		code = Math.min(46, code);

		sendCommand("M" + code);

		super.changeGearRatio(ratioIndex);
	}

	protected String _getToolCode() {
		return "T" + machine.currentTool().getIndex() + " ";
	}

	/***************************************************************************
	 * Motor interface functions
	 * @throws RetryException 
	 **************************************************************************/
	public void setMotorRPM(double rpm) throws RetryException {
		if (fiveD == false)
		{
			sendCommand(_getToolCode() + "M108 R" + df.format(rpm));
		}
		else
		{
			extrusionUpdater.setFeedrate(rpm);
		}
		
		super.setMotorRPM(rpm);
	}

	public void setMotorSpeedPWM(int pwm) throws RetryException {
		if (fiveD == false)
		{
			sendCommand(_getToolCode() + "M108 S" + df.format(pwm));
		}

		super.setMotorSpeedPWM(pwm);
	}
	
	public synchronized void enableMotor() throws RetryException {
		String command = _getToolCode();

		if (fiveD == false)
		{
			if (machine.currentTool().getMotorDirection() == ToolModel.MOTOR_CLOCKWISE)
				command += "M101";
			else
				command += "M102";
	
			sendCommand(command);
		}
		else
		{
			extrusionUpdater.setDirection( machine.currentTool().getMotorDirection()==1?
					Direction.forward : Direction.reverse );
			extrusionUpdater.startExtruding();
		}

		super.enableMotor();
	}

	public void disableMotor() throws RetryException {
		if (fiveD == false)
		{
			sendCommand(_getToolCode() + "M103");
		}
		else
		{
			extrusionUpdater.stopExtruding();
		}

		super.disableMotor();
	}

	/***************************************************************************
	 * Spindle interface functions
	 * @throws RetryException 
	 **************************************************************************/
	public void setSpindleRPM(double rpm) throws RetryException {
		sendCommand(_getToolCode() + "S" + df.format(rpm));

		super.setSpindleRPM(rpm);
	}

	public void enableSpindle() throws RetryException {
		String command = _getToolCode();

		if (machine.currentTool().getSpindleDirection() == ToolModel.MOTOR_CLOCKWISE)
			command += "M3";
		else
			command += "M4";

		sendCommand(command);

		super.enableSpindle();
	}

	public void disableSpindle() throws RetryException {
		sendCommand(_getToolCode() + "M5");

		super.disableSpindle();
	}

	/***************************************************************************
	 * Temperature interface functions
	 * @throws RetryException 
	 **************************************************************************/
	public void setTemperature(double temperature) throws RetryException {
		sendCommand(_getToolCode() + "M104 S" + df.format(temperature));

		super.setTemperature(temperature);
	}

	public void readTemperature() {
		sendCommand(_getToolCode() + "M105");

		super.readTemperature();
	}

	public double getPlatformTemperature(){
		return machine.currentTool().getPlatformCurrentTemperature();
	}
	/***************************************************************************
	 * Flood Coolant interface functions
	 **************************************************************************/
	public void enableFloodCoolant() {
		sendCommand(_getToolCode() + "M7");

		super.enableFloodCoolant();
	}

	public void disableFloodCoolant() {
		sendCommand(_getToolCode() + "M9");

		super.disableFloodCoolant();
	}

	/***************************************************************************
	 * Mist Coolant interface functions
	 **************************************************************************/
	public void enableMistCoolant() {
		sendCommand(_getToolCode() + "M8");

		super.enableMistCoolant();
	}

	public void disableMistCoolant() {
		sendCommand(_getToolCode() + "M9");

		super.disableMistCoolant();
	}

	/***************************************************************************
	 * Fan interface functions
	 * @throws RetryException 
	 **************************************************************************/
	public void enableFan() throws RetryException {
		sendCommand(_getToolCode() + "M106");

		super.enableFan();
	}

	public void disableFan() throws RetryException {
		sendCommand(_getToolCode() + "M107");

		super.disableFan();
	}

	/***************************************************************************
	 * Valve interface functions
	 * @throws RetryException 
	 **************************************************************************/
	public void openValve() throws RetryException {
		sendCommand(_getToolCode() + "M126");

		super.openValve();
	}

	public void closeValve() throws RetryException {
		sendCommand(_getToolCode() + "M127");

		super.closeValve();
	}

	/***************************************************************************
	 * Collet interface functions
	 **************************************************************************/
	public void openCollet() {
		sendCommand(_getToolCode() + "M21");

		super.openCollet();
	}

	public void closeCollet() {
		sendCommand(_getToolCode() + "M22");

		super.closeCollet();
	}

	public synchronized void reset() {
		Base.logger.info("Reset.");
		setInitialized(false);
		// resetting the serial port + command queue
		//this.serial.clear();
		//commands = null;

		initialize();
	}

<<<<<<< HEAD
=======
        public synchronized void stop() {
                // No implementation needed for synchronous machines.
        		sendCommand("M0");
                Base.logger.info("RepRap/Ultimaker Machine stop called.");
        }
>>>>>>> 818a8cf1
	protected Point5d reconcilePosition() {
		return new Point5d();
	}
}<|MERGE_RESOLUTION|>--- conflicted
+++ resolved
@@ -48,11 +48,7 @@
 import replicatorg.app.util.serial.SerialFifoEventListener;
 import replicatorg.drivers.RetryException;
 import replicatorg.drivers.SerialDriver;
-<<<<<<< HEAD
-import replicatorg.drivers.reprap.ExtrusionThread.Direction;
-=======
 import replicatorg.drivers.reprap.ExtrusionUpdater.Direction;
->>>>>>> 818a8cf1
 import replicatorg.machine.model.AxisId;
 import replicatorg.machine.model.ToolModel;
 import replicatorg.util.Point5d;
@@ -1001,14 +997,12 @@
 		initialize();
 	}
 
-<<<<<<< HEAD
-=======
-        public synchronized void stop() {
-                // No implementation needed for synchronous machines.
-        		sendCommand("M0");
-                Base.logger.info("RepRap/Ultimaker Machine stop called.");
-        }
->>>>>>> 818a8cf1
+	public synchronized void stop() {
+		// No implementation needed for synchronous machines.
+		sendCommand("M0");
+		Base.logger.info("RepRap/Ultimaker Machine stop called.");
+	}
+
 	protected Point5d reconcilePosition() {
 		return new Point5d();
 	}
