--- conflicted
+++ resolved
@@ -1057,22 +1057,14 @@
 		initialize();
 	}
 
-<<<<<<< HEAD
 	public synchronized void stop() {
 		// No implementation needed for synchronous machines.
-		sendCommand("M0");
+		//sendCommand("M0");
+		// M0 is the same as emergency stop: will hang all communications. You don't really want that...
 		Base.logger.info("RepRap/Ultimaker Machine stop called.");
 	}
 
-=======
-        public synchronized void stop() {
-                // No implementation needed for synchronous machines.
-        		//sendCommand("M0");
-        		// M0 is the same as emergency stop: will hang all communications. You don't really want that...
-                Base.logger.info("RepRap/Ultimaker Machine stop called.");
-        }
->>>>>>> 54643f91
-	protected Point5d reconcilePosition() {
+        protected Point5d reconcilePosition() {
 		return new Point5d();
 	}
 
