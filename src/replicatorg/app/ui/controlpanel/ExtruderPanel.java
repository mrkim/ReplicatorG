--- conflicted
+++ resolved
@@ -169,12 +169,6 @@
 				field.addFocusListener(this);
 				field.setActionCommand("handleTextfield");
 				field.setText(Integer.toString(t.getMotorSpeedPWM()));
-<<<<<<< HEAD
-				try {
-					driver.setMotorSpeedPWM(Integer.parseInt(field.getText()));
-				} catch (Exception e) {} // ignore parse errors.
-=======
->>>>>>> eb71360a
 				field.addActionListener(this);
 
 				add(label);
@@ -193,12 +187,6 @@
 				field.addFocusListener(this);
 				field.setActionCommand("handleTextfield");
 				field.setText(Double.toString(t.getMotorSpeedRPM()));
-<<<<<<< HEAD
-				try {
-				driver.setMotorRPM(Double.parseDouble(field.getText()));
-				} catch (Exception e) {} // ignore parse errors.
-=======
->>>>>>> eb71360a
 				field.addActionListener(this);
 
 				add(label);
