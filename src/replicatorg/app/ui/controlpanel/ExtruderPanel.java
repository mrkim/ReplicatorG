package replicatorg.app.ui.controlpanel;

import java.awt.Color;
import java.awt.Component;
import java.awt.Dimension;
import java.awt.Graphics;
import java.awt.event.ActionEvent;
import java.awt.event.ActionListener;
import java.awt.event.FocusEvent;
import java.awt.event.FocusListener;
import java.awt.event.ItemEvent;
import java.awt.event.ItemListener;
import java.awt.image.BufferedImage;
import java.util.Date;

import javax.swing.BoxLayout;
import javax.swing.ButtonGroup;
import javax.swing.Icon;
import javax.swing.ImageIcon;
import javax.swing.JCheckBox;
import javax.swing.JLabel;
import javax.swing.JPanel;
import javax.swing.JRadioButton;
import javax.swing.JTextField;
import javax.swing.SwingConstants;

import net.miginfocom.swing.MigLayout;

import org.jfree.chart.ChartFactory;
import org.jfree.chart.ChartPanel;
import org.jfree.chart.JFreeChart;
import org.jfree.chart.axis.NumberTickUnit;
import org.jfree.chart.axis.TickUnits;
import org.jfree.chart.axis.ValueAxis;
import org.jfree.chart.plot.DatasetRenderingOrder;
import org.jfree.chart.plot.PlotOrientation;
import org.jfree.chart.plot.XYPlot;
import org.jfree.chart.renderer.xy.XYLineAndShapeRenderer;
import org.jfree.chart.renderer.xy.XYStepRenderer;
import org.jfree.data.time.Second;
import org.jfree.data.time.TimeTableXYDataset;
import org.w3c.dom.Element;
import org.w3c.dom.Node;
import org.w3c.dom.NodeList;

import replicatorg.app.Base;
import replicatorg.app.MachineController;
import replicatorg.drivers.Driver;
import replicatorg.drivers.RetryException;
import replicatorg.machine.model.ToolModel;

public class ExtruderPanel extends JPanel implements FocusListener, ActionListener, ItemListener {
	private ToolModel toolModel;
	private MachineController machine;

	public ToolModel getTool() { return toolModel; }
	
	protected JTextField currentTempField;
	
	protected JTextField platformCurrentTempField;

	protected double targetTemperature;
	protected double targetPlatformTemperature;
	
	final private static Color targetColor = Color.BLUE;
	final private static Color measuredColor = Color.RED;
	final private static Color targetPlatformColor = Color.YELLOW;
	final private static Color measuredPlatformColor = Color.WHITE;
	
	long startMillis = System.currentTimeMillis();

	private TimeTableXYDataset measuredDataset = new TimeTableXYDataset();
	private TimeTableXYDataset targetDataset = new TimeTableXYDataset();
	private TimeTableXYDataset measuredPlatformDataset = new TimeTableXYDataset();
	private TimeTableXYDataset targetPlatformDataset = new TimeTableXYDataset();

	/**
	 * Make a label with an icon indicating its color on the graph.
	 * @param text The text of the label
	 * @param c The color of the matching line on the graph
	 * @return the generated label
	 */
	private JLabel makeKeyLabel(String text, Color c) {
		BufferedImage image = new BufferedImage(10,10,BufferedImage.TYPE_INT_RGB);
		Graphics g = image.getGraphics();
		g.setColor(c);
		g.fillRect(0,0,10,10);
		//image.getGraphics().fillRect(0,0,10,10);
		Icon icon = new ImageIcon(image);
		return new JLabel(text,icon,SwingConstants.LEFT);
	}

	public ChartPanel makeChart(ToolModel t) {
		JFreeChart chart = ChartFactory.createXYLineChart(null, null, null, 
				measuredDataset, PlotOrientation.VERTICAL, 
				false, false, false);
		chart.setBorderVisible(false);
		chart.setBackgroundPaint(null);
		XYPlot plot = chart.getXYPlot();
		ValueAxis axis = plot.getDomainAxis();
		axis.setLowerMargin(0);
		axis.setFixedAutoRange(3L*60L*1000L); // auto range to three minutes
		TickUnits unitSource = new TickUnits();
		unitSource.add(new NumberTickUnit(60L*1000L)); // minutes
		unitSource.add(new NumberTickUnit(1L*1000L)); // seconds
		axis.setStandardTickUnits(unitSource);
		axis.setTickLabelsVisible(false); // We don't need to see the millisecond count
		axis = plot.getRangeAxis();
		axis.setRange(0,260); // set termperature range from 0 to 260 degrees C 
		// Tweak L&F of chart
		//((XYAreaRenderer)plot.getRenderer()).setOutline(true);
		XYStepRenderer renderer = new XYStepRenderer();
		plot.setDataset(1, targetDataset);
		plot.setRenderer(1, renderer);
		plot.getRenderer(1).setSeriesPaint(0, targetColor);
		plot.getRenderer(0).setSeriesPaint(0, measuredColor);
		if (t.hasHeatedPlatform()) {
			plot.setDataset(2,measuredPlatformDataset);
			plot.setRenderer(2, new XYLineAndShapeRenderer(true,false)); 
			plot.getRenderer(2).setSeriesPaint(0, measuredPlatformColor);
			plot.setDataset(3,targetPlatformDataset);
			plot.setRenderer(3, new XYStepRenderer()); 
			plot.getRenderer(3).setSeriesPaint(0, targetPlatformColor);
		}
		plot.setDatasetRenderingOrder(DatasetRenderingOrder.REVERSE);
		ChartPanel chartPanel = new ChartPanel(chart);
		chartPanel.setPreferredSize(new Dimension(400,140));
		chartPanel.setOpaque(false);
		return chartPanel;
	}

	private final Dimension labelMinimumSize = new Dimension(175, 25);

	private JLabel makeLabel(String text) {
		JLabel label = new JLabel();
		label.setText(text);
		label.setMinimumSize(labelMinimumSize);
		label.setMaximumSize(labelMinimumSize);
		label.setPreferredSize(labelMinimumSize);
		label.setHorizontalAlignment(JLabel.LEFT);
		return label;
	}
	
	public ExtruderPanel(MachineController machine, ToolModel t) {
		this.machine = machine;
		this.toolModel = t;
		
		int textBoxWidth = 75;
		Dimension panelSize = new Dimension(420, 30);
		Driver driver = machine.getDriver();

		// create our initial panel
		setLayout(new MigLayout());
		// create our motor options
		if (t.hasMotor()) {
			// Due to current implementation issues, we need to send the PWM
			// before the RPM
			// for a stepper motor. Thus we display both controls in these
			// cases.
			{
				// our motor speed vars
				JLabel label = makeLabel("Motor Speed (PWM)");
				JTextField field = new JTextField();

				field.setMaximumSize(new Dimension(textBoxWidth, 25));
				field.setMinimumSize(new Dimension(textBoxWidth, 25));
				field.setPreferredSize(new Dimension(textBoxWidth, 25));
				field.setName("motor-speed-pwm");
				field.addFocusListener(this);
				field.setActionCommand("handleTextfield");
<<<<<<< HEAD
				field.setText(Integer.toString(t.getMotorSpeedPWM()));
				try {
					driver.setMotorSpeedPWM(Integer.parseInt(field.getText()));
				} catch (Exception e) {} // ignore parse errors.
=======
				field.setText(Integer.toString(driver.getMotorSpeedPWM()));
>>>>>>> a6c64e27
				field.addActionListener(this);

				add(label);
				add(field,"wrap");
			}

			if (t.motorHasEncoder() || t.motorIsStepper()) {
				// our motor speed vars
				JLabel label = makeLabel("Motor Speed (RPM)");
				JTextField field = new JTextField();

				field.setMaximumSize(new Dimension(textBoxWidth, 25));
				field.setMinimumSize(new Dimension(textBoxWidth, 25));
				field.setPreferredSize(new Dimension(textBoxWidth, 25));
				field.setName("motor-speed");
				field.addFocusListener(this);
				field.setActionCommand("handleTextfield");
<<<<<<< HEAD
				field.setText(Double.toString(t.getMotorSpeedRPM()));
				try {
					driver.setMotorRPM(Double.parseDouble(field.getText()));
				} catch (Exception e) {} // ignore parse errors.
=======
				field.setText(Double.toString(driver.getMotorRPM()));
>>>>>>> a6c64e27
				field.addActionListener(this);

				add(label);
				add(field,"wrap");
			}
			// create our motor options
			JLabel motorEnabledLabel = makeLabel("Motor Control");

			JRadioButton motorReverseButton = new JRadioButton("reverse");
			motorReverseButton.setName("motor-reverse");
			motorReverseButton.addItemListener(this);

			JRadioButton motorStoppedButton = new JRadioButton("stop");
			motorStoppedButton.setName("motor-stop");
			motorStoppedButton.addItemListener(this);

			JRadioButton motorForwardButton = new JRadioButton("forward");
			motorForwardButton.setName("motor-forward");
			motorForwardButton.addItemListener(this);

			ButtonGroup motorControl = new ButtonGroup();
			motorControl.add(motorReverseButton);
			motorControl.add(motorStoppedButton);
			motorControl.add(motorForwardButton);


			// add components in.
			add(motorEnabledLabel,"split,spanx");
			add(motorReverseButton);
			add(motorStoppedButton);
			add(motorForwardButton,"wrap");
		}

		// our temperature fields
		if (t.hasHeater()) {
			JLabel targetTempLabel = makeKeyLabel("Target Temperature (C)",targetColor);
			JTextField targetTempField = new JTextField();
			targetTempField.setMaximumSize(new Dimension(textBoxWidth, 25));
			targetTempField.setMinimumSize(new Dimension(textBoxWidth, 25));
			targetTempField.setPreferredSize(new Dimension(textBoxWidth, 25));
			targetTempField.setName("target-temp");
			targetTempField.addFocusListener(this);
			targetTemperature = driver.getTemperatureSetting();
			targetTempField.setText(Double.toString(targetTemperature));
			targetTempField.setActionCommand("handleTextfield");
			targetTempField.addActionListener(this);

			JLabel currentTempLabel = makeKeyLabel("Current Temperature (C)",measuredColor);
			currentTempField = new JTextField();
			currentTempField.setMaximumSize(new Dimension(textBoxWidth, 25));
			currentTempField.setMinimumSize(new Dimension(textBoxWidth, 25));
			currentTempField.setPreferredSize(new Dimension(textBoxWidth, 25));
			currentTempField.setEnabled(false);

			add(targetTempLabel);
			add(targetTempField,"wrap");
			add(currentTempLabel);
			add(currentTempField,"wrap");
		}

		// our heated platform fields
		if (t.hasHeatedPlatform()) {
			JLabel targetTempLabel = makeKeyLabel("Platform Target Temp (C)",targetPlatformColor);
			JTextField targetTempField = new JTextField();
			targetTempField.setMaximumSize(new Dimension(textBoxWidth, 25));
			targetTempField.setMinimumSize(new Dimension(textBoxWidth, 25));
			targetTempField.setPreferredSize(new Dimension(textBoxWidth, 25));
			targetTempField.setName("platform-target-temp");
			targetTempField.addFocusListener(this);
			double temperature = driver.getPlatformTemperatureSetting();
			targetPlatformTemperature = temperature;
			targetTempField.setText(Double.toString(temperature));
			targetTempField.setActionCommand("handleTextfield");
			targetTempField.addActionListener(this);

			JLabel currentTempLabel = makeKeyLabel("Platform Current Temp (C)",measuredPlatformColor);

			platformCurrentTempField = new JTextField();
			platformCurrentTempField.setMaximumSize(new Dimension(textBoxWidth, 25));
			platformCurrentTempField.setMinimumSize(new Dimension(textBoxWidth, 25));
			platformCurrentTempField.setPreferredSize(new Dimension(textBoxWidth, 25));
			platformCurrentTempField.setEnabled(false);

			add(targetTempLabel);
			add(targetTempField,"wrap");
			add(currentTempLabel);
			add(platformCurrentTempField,"wrap");
			
		}

		if (t.hasHeater() || t.hasHeatedPlatform()) {
			add(new JLabel("Temperature Chart"),"growx,spanx,wrap");
			add(makeChart(t),"growx,spanx,wrap");
		}

		// flood coolant controls
		if (t.hasFloodCoolant()) {
			JLabel floodCoolantLabel = makeLabel("Flood Coolant");

			JCheckBox floodCoolantCheck = new JCheckBox("enable");
			floodCoolantCheck.setName("flood-coolant");
			floodCoolantCheck.addItemListener(this);

			add(floodCoolantLabel);
			add(floodCoolantCheck,"wrap");
		}

		// mist coolant controls
		if (t.hasMistCoolant()) {
			JLabel mistCoolantLabel = makeLabel("Mist Coolant");

			JCheckBox mistCoolantCheck = new JCheckBox("enable");
			mistCoolantCheck.setName("mist-coolant");
			mistCoolantCheck.addItemListener(this);

			add(mistCoolantLabel);
			add(mistCoolantCheck,"wrap");
		}

		// cooling fan controls
		if (t.hasFan()) {
			String fanString = "Cooling Fan";
			String enableString = "enable";
			Element xml = findMappingNode(t.getXml(),"fan");
			if (xml != null) {
				fanString = xml.getAttribute("name");
				enableString = xml.getAttribute("actuated");
			}
			JLabel fanLabel = makeLabel(fanString);

			JCheckBox fanCheck = new JCheckBox(enableString);
			fanCheck.setName("fan-check");
			fanCheck.addItemListener(this);

			add(fanLabel);
			add(fanCheck,"wrap");
		}

		// cooling fan controls
		if (t.hasAutomatedPlatform()) {
			String abpString = "Build platform belt";
			String enableString = "enable";
			JLabel abpLabel = makeLabel(abpString);

			JCheckBox abpCheck = new JCheckBox(enableString);
			abpCheck.setName("abp-check");
			abpCheck.addItemListener(this);

			add(abpLabel);
			add(abpCheck,"wrap");
		}

		// valve controls
		if (t.hasValve()) {
			String valveString = "Valve";
			String enableString = "open";

			Element xml = findMappingNode(t.getXml(),"valve");
			if (xml != null) {
				valveString = xml.getAttribute("name");
				enableString = xml.getAttribute("actuated");
			}
			
			JLabel valveLabel = makeLabel(valveString);

			JCheckBox valveCheck = new JCheckBox(enableString);
			valveCheck.setName("valve-check");
			valveCheck.addItemListener(this);

			add(valveLabel);
			add(valveCheck,"wrap");
		}

		// valve controls
		if (t.hasCollet()) {
			JLabel colletLabel = makeLabel("Collet");

			JCheckBox colletCheck = new JCheckBox("open");
			colletCheck.setName("collet-check");
			colletCheck.addItemListener(this);

			JPanel colletPanel = new JPanel();
			colletPanel.setLayout(new BoxLayout(colletPanel,
					BoxLayout.LINE_AXIS));
			colletPanel.setMaximumSize(panelSize);
			colletPanel.setMinimumSize(panelSize);
			colletPanel.setPreferredSize(panelSize);

			add(colletLabel);
			add(colletCheck,"wrap");
		}
	}

	private Element findMappingNode(Node xml,String portName) {
		// scan the remapping nodes.
		NodeList children = xml.getChildNodes();
		for (int j=0; j<children.getLength(); j++) {
			Node child = children.item(j);
			if (child.getNodeName().equals("remap")) {
				Element e = (Element)child;
				if (e.getAttribute("port").equals(portName)) {
					return e;
				}
			}
		}
		return null;
	}

	public void updateStatus() {
		
		Second second = new Second(new Date(System.currentTimeMillis() - startMillis));
		if (machine.getModel().currentTool() == toolModel && toolModel.hasHeater()) {
			double temperature = machine.getDriver().getTemperature();
			updateTemperature(second, temperature);
		}
		if (machine.getModel().currentTool() == toolModel && toolModel.hasHeatedPlatform()) {
			double temperature = machine.getDriver().getPlatformTemperature();
			updatePlatformTemperature(second, temperature);
		}
	}
	
	synchronized public void updateTemperature(Second second, double temperature)
	{
		currentTempField.setText(Double.toString(temperature));
		measuredDataset.add(second, temperature,"a");
		targetDataset.add(second, targetTemperature,"a");
	}

	synchronized public void updatePlatformTemperature(Second second, double temperature)
	{
		platformCurrentTempField.setText(Double.toString(temperature));
		measuredPlatformDataset.add(second, temperature,"a");
		targetPlatformDataset.add(second, targetPlatformTemperature,"a");
	}

	public void focusGained(FocusEvent e) {
	}

	public void focusLost(FocusEvent e) {
		JTextField source = (JTextField) e.getSource();
		try {
			handleChangedTextField(source);
		} catch (RetryException e1) {
			Base.logger.severe("Could not execute command; machine busy.");
		}
	}

	public void handleChangedTextField(JTextField source) throws RetryException
	{
		String name = source.getName();
		Driver driver = machine.getDriver();
		if (source.getText().length() > 0) {
			if (name.equals("target-temp")) {
				double temperature = Double.parseDouble(source.getText());
				driver.setTemperature(temperature);
				targetTemperature = temperature;
			} else if (name.equals("platform-target-temp")) {
				double temperature = Double.parseDouble(source.getText());
				driver.setPlatformTemperature(temperature);
				targetPlatformTemperature = temperature;
			} else if (name.equals("motor-speed")) {
				driver.setMotorRPM(Double.parseDouble(source.getText()));
			} else if (name.equals("motor-speed-pwm")) {
				driver.setMotorSpeedPWM((int)Double.parseDouble(source.getText()));
			} else
				Base.logger.warning("Unhandled text field: "+name);
		}
	}


	public void itemStateChanged(ItemEvent e) {
		Component source = (Component) e.getItemSelectable();
		String name = source.getName();
		Driver driver = machine.getDriver();
		try {
			if (e.getStateChange() == ItemEvent.SELECTED) {
				if (name.equals("motor-forward")) {
					driver.setMotorDirection(ToolModel.MOTOR_CLOCKWISE);
					driver.enableMotor();
				} else if (name.equals("motor-reverse")) {
					driver.setMotorDirection(ToolModel.MOTOR_COUNTER_CLOCKWISE);
					driver.enableMotor();
				} else if (name.equals("motor-stop"))
					driver.disableMotor();
				else if (name.equals("spindle-enabled"))
					driver.enableSpindle();
				else if (name.equals("flood-coolant"))
					driver.enableFloodCoolant();
				else if (name.equals("mist-coolant"))
					driver.enableMistCoolant();
				else if (name.equals("fan-check"))
					driver.enableFan();
				else if (name.equals("abp-check"))
					driver.enableFan();
				else if (name.equals("valve-check"))
					driver.openValve();
				else if (name.equals("collet-check"))
					driver.openCollet();
				else
					Base.logger.warning("checkbox selected: " + source.getName());
			} else {
				if (name.equals("motor-enabled"))
					driver.disableMotor();
				else if (name.equals("spindle-enabled"))
					driver.disableSpindle();
				else if (name.equals("flood-coolant"))
					driver.disableFloodCoolant();
				else if (name.equals("mist-coolant"))
					driver.disableMistCoolant();
				else if (name.equals("fan-check"))
					driver.disableFan();
				else if (name.equals("abp-check"))
					driver.disableFan();
				else if (name.equals("valve-check"))
					driver.closeValve();
				else if (name.equals("collet-check"))
					driver.closeCollet();
			}
		} catch (RetryException r) {
			Base.logger.severe("Could not execute command; machine busy.");			
		}
	}

	public void actionPerformed(ActionEvent e) {
		String s = e.getActionCommand();
		
		if(s.equals("handleTextfield"))
		{
			JTextField source = (JTextField) e.getSource();
			try {
				handleChangedTextField(source);
			} catch (RetryException e1) {
				Base.logger.severe("Could not execute command; machine busy.");
			}
			source.selectAll();
		}
	}


}<|MERGE_RESOLUTION|>--- conflicted
+++ resolved
@@ -168,14 +168,7 @@
 				field.setName("motor-speed-pwm");
 				field.addFocusListener(this);
 				field.setActionCommand("handleTextfield");
-<<<<<<< HEAD
-				field.setText(Integer.toString(t.getMotorSpeedPWM()));
-				try {
-					driver.setMotorSpeedPWM(Integer.parseInt(field.getText()));
-				} catch (Exception e) {} // ignore parse errors.
-=======
 				field.setText(Integer.toString(driver.getMotorSpeedPWM()));
->>>>>>> a6c64e27
 				field.addActionListener(this);
 
 				add(label);
@@ -193,14 +186,7 @@
 				field.setName("motor-speed");
 				field.addFocusListener(this);
 				field.setActionCommand("handleTextfield");
-<<<<<<< HEAD
-				field.setText(Double.toString(t.getMotorSpeedRPM()));
-				try {
-					driver.setMotorRPM(Double.parseDouble(field.getText()));
-				} catch (Exception e) {} // ignore parse errors.
-=======
 				field.setText(Double.toString(driver.getMotorRPM()));
->>>>>>> a6c64e27
 				field.addActionListener(this);
 
 				add(label);
