--- conflicted
+++ resolved
@@ -1599,15 +1599,12 @@
 		boolean showParams = 
 				machine != null &&
 				machine.getDriver() instanceof OnboardParameters &&
-<<<<<<< HEAD
 				((OnboardParameters)machine.getDriver()).hasFeatureOnboardParameters());
 		
 		// enable the control panel menu item when the machine is ready
 		controlPanelItem.setEnabled(evt.getState().isReady());
 		// enable the build menu item when the machine is ready and there is gcode in the editor
 		buildMenuItem.setEnabled(hasGcode && evt.getState().isReady());
-=======
-				((OnboardParameters)machine.getDriver()).hasFeatureOnboardParameters();
 		onboardParamsItem.setVisible(showParams);
 		extruderParamsItem.setVisible(showParams);
 		// Advertise machine name
@@ -1616,7 +1613,6 @@
 			name = machine.getName();
 		}
 		this.setTitle(name + " - " + WINDOW_TITLE);
->>>>>>> 6849d2ed
 	}
 
 	public void setEditorBusy(boolean isBusy) {
