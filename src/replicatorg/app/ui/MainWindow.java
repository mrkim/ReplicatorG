/*
 Part of the ReplicatorG project - http://www.replicat.org
 Copyright (c) 2008 Zach Smith

 Forked from Arduino: http://www.arduino.cc

 Based on Processing http://www.processing.org
 Copyright (c) 2004-05 Ben Fry and Casey Reas
 Copyright (c) 2001-04 Massachusetts Institute of Technology

 This program is free software; you can redistribute it and/or modify
 it under the terms of the GNU General Public License as published by
 the Free Software Foundation; either version 2 of the License, or
 (at your option) any later version.

 This program is distributed in the hope that it will be useful,
 but WITHOUT ANY WARRANTY; without even the implied warranty of
 MERCHANTABILITY or FITNESS FOR A PARTICULAR PURPOSE.  See the
 GNU General Public License for more details.

 You should have received a copy of the GNU General Public License
 along with this program; if not, write to the Free Software Foundation,
 Inc., 59 Temple Place, Suite 330, Boston, MA  02111-1307  USA
 
 $Id: MainWindow.java 370 2008-01-19 16:37:19Z mellis $
 */

package replicatorg.app.ui;

import java.awt.CardLayout;
import java.awt.Color;
import java.awt.Component;
import java.awt.Container;
import java.awt.Cursor;
import java.awt.Dimension;
import java.awt.EventQueue;
import java.awt.Font;
import java.awt.FontMetrics;
import java.awt.Graphics;
import java.awt.Graphics2D;
import java.awt.Image;
import java.awt.Rectangle;
import java.awt.RenderingHints;
import java.awt.Toolkit;
import java.awt.Window;
import java.awt.datatransfer.DataFlavor;
import java.awt.datatransfer.Transferable;
import java.awt.event.ActionEvent;
import java.awt.event.ActionListener;
import java.awt.event.KeyEvent;
import java.awt.event.MouseAdapter;
import java.awt.event.MouseEvent;
import java.awt.event.WindowAdapter;
import java.awt.event.WindowEvent;
import java.awt.font.FontRenderContext;
import java.awt.font.LineBreakMeasurer;
import java.awt.font.TextLayout;
import java.awt.geom.Rectangle2D;
import java.awt.print.PageFormat;
import java.awt.print.PrinterJob;
import java.io.File;
import java.io.IOException;
import java.text.AttributedCharacterIterator;
import java.text.AttributedString;
import java.util.Collections;
import java.util.Date;
import java.util.Iterator;
import java.util.LinkedList;
import java.util.List;
import java.util.Vector;
import java.util.logging.Level;
import java.util.prefs.BackingStoreException;
import java.util.regex.Matcher;
import java.util.regex.Pattern;

import javax.swing.AbstractAction;
import javax.swing.Action;
import javax.swing.ButtonGroup;
import javax.swing.JCheckBoxMenuItem;
import javax.swing.JComponent;
import javax.swing.JDialog;
import javax.swing.JFileChooser;
import javax.swing.JFrame;
import javax.swing.JLabel;
import javax.swing.JMenu;
import javax.swing.JMenuBar;
import javax.swing.JMenuItem;
import javax.swing.JOptionPane;
import javax.swing.JPanel;
import javax.swing.JPopupMenu;
import javax.swing.JRadioButtonMenuItem;
import javax.swing.JSplitPane;
import javax.swing.KeyStroke;
import javax.swing.SwingUtilities;
import javax.swing.TransferHandler;
import javax.swing.event.ChangeEvent;
import javax.swing.event.ChangeListener;
import javax.swing.event.MenuEvent;
import javax.swing.event.MenuListener;
import javax.swing.event.UndoableEditEvent;
import javax.swing.event.UndoableEditListener;
import javax.swing.filechooser.FileFilter;
import javax.swing.text.BadLocationException;
import javax.swing.undo.CannotRedoException;
import javax.swing.undo.CannotUndoException;
import javax.swing.undo.CompoundEdit;
import javax.swing.undo.UndoManager;

import net.miginfocom.swing.MigLayout;
import replicatorg.app.Base;
import replicatorg.app.MRUList;
import replicatorg.app.MachineController;
import replicatorg.app.MachineFactory;
import replicatorg.app.Base.InitialOpenBehavior;
import replicatorg.app.exceptions.SerialException;
import replicatorg.app.syntax.JEditTextArea;
import replicatorg.app.syntax.PdeKeywords;
import replicatorg.app.syntax.PdeTextAreaDefaults;
import replicatorg.app.syntax.SyntaxDocument;
import replicatorg.app.syntax.TextAreaPainter;
import replicatorg.app.ui.modeling.PreviewPanel;
import replicatorg.app.util.PythonUtils;
import replicatorg.app.util.SwingPythonSelector;
import replicatorg.app.util.serial.Name;
import replicatorg.app.util.serial.Serial;
import replicatorg.drivers.EstimationDriver;
import replicatorg.drivers.MultiTool;
import replicatorg.drivers.OnboardParameters;
import replicatorg.drivers.SDCardCapture;
import replicatorg.drivers.UsesSerial;
import replicatorg.machine.MachineListener;
import replicatorg.machine.MachineProgressEvent;
import replicatorg.machine.MachineState;
import replicatorg.machine.MachineStateChangeEvent;
import replicatorg.machine.MachineToolStatusEvent;
import replicatorg.model.Build;
import replicatorg.model.BuildCode;
import replicatorg.model.BuildElement;
import replicatorg.model.BuildModel;
import replicatorg.model.JEditTextAreaSource;
import replicatorg.plugin.toolpath.ToolpathGenerator;
import replicatorg.plugin.toolpath.ToolpathGeneratorFactory;
import replicatorg.plugin.toolpath.ToolpathGeneratorThread;
import replicatorg.plugin.toolpath.ToolpathGeneratorFactory.ToolpathGeneratorDescriptor;
import replicatorg.uploader.FirmwareUploader;

import com.apple.mrj.MRJAboutHandler;
import com.apple.mrj.MRJApplicationUtils;
import com.apple.mrj.MRJOpenDocumentHandler;
import com.apple.mrj.MRJPrefsHandler;
import com.apple.mrj.MRJQuitHandler;

public class MainWindow extends JFrame implements MRJAboutHandler, MRJQuitHandler,
		MRJPrefsHandler, MRJOpenDocumentHandler,
		MachineListener, ChangeListener,
		ToolpathGenerator.GeneratorListener
{
	/**
	 * 
	 */
	private static final long serialVersionUID = 4144538738677712284L;

	static final String WINDOW_TITLE = "ReplicatorG" + " - "
			+ Base.VERSION_NAME;

	final static String MODEL_TAB_KEY = "MODEL";
	final static String GCODE_TAB_KEY = "GCODE";
	// p5 icon for the window
	Image icon;

	MachineController machine;

	static public final KeyStroke WINDOW_CLOSE_KEYSTROKE = KeyStroke
			.getKeyStroke('W', Toolkit.getDefaultToolkit()
					.getMenuShortcutKeyMask());

	static final int HANDLE_NEW = 1;

	static final int HANDLE_OPEN = 2;

	static final int HANDLE_QUIT = 3;

	int checkModifiedMode;

	String handleOpenPath;

	boolean handleNewShift;

	PageFormat pageFormat;

	PrinterJob printerJob;

	MainButtonPanel buttons;

	CardLayout cardLayout = new CardLayout();
	JPanel cardPanel = new JPanel(cardLayout);
	EditorHeader header = new EditorHeader(this);
	{
		header.setChangeListener(this);
	}
	MachineStatusPanel machineStatusPanel;

	MessagePanel console;

	JSplitPane splitPane;

	JLabel lineNumberComponent;

	// currently opened program
	public Build build;

	public JEditTextArea textarea;
	public PreviewPanel previewPanel;

	public SimulationThread simulationThread;

	public EstimationThread estimationThread;

	JMenuItem saveMenuItem;
	JMenuItem saveAsMenuItem;
	JMenuItem stopItem;
	JMenuItem pauseItem;
	JMenuItem controlPanelItem;
	JMenuItem buildMenuItem;

	JMenu machineMenu;
	MachineMenuListener machineMenuListener;

	public boolean building;
	public boolean simulating;
	public boolean debugging;

	// boolean presenting;

	// undo fellers
	JMenuItem undoItem, redoItem;

	protected UndoAction undoAction;
	protected RedoAction redoAction;

	public void updateUndo() {
		undoAction.updateUndoState();
		redoAction.updateRedoState();
	}
	
	// used internally, and only briefly
	CompoundEdit compoundEdit;

	FindReplace find;

	public Build getBuild() { return build; }
	
	private PreviewPanel getPreviewPanel() {
		if (previewPanel == null) {
			previewPanel = new PreviewPanel(this);
			cardPanel.add(previewPanel,MODEL_TAB_KEY);
		}
		return previewPanel;
	}
	
	private MRUList mruList;
	
	public MainWindow() {
		super(WINDOW_TITLE);
		setLocationByPlatform(true);
		MRJApplicationUtils.registerAboutHandler(this);
		MRJApplicationUtils.registerPrefsHandler(this);
		MRJApplicationUtils.registerQuitHandler(this);
		MRJApplicationUtils.registerOpenDocumentHandler(this);

		PythonUtils.setSelector(new SwingPythonSelector(this));
		
		// load up the most recently used files list
		mruList = MRUList.getMRUList();

		// set the window icon
		icon = Base.getImage("images/icon.gif", this);
		setIconImage(icon);

		// add listener to handle window close box hit event
		addWindowListener(new WindowAdapter() {
			public void windowClosing(WindowEvent e) {
				handleQuitInternal();
			}
		});

		// don't close the window when clicked, the app will take care
		// of that via the handleQuitInternal() methods
		// http://dev.processing.org/bugs/show_bug.cgi?id=440
		setDefaultCloseOperation(JFrame.DO_NOTHING_ON_CLOSE);

		JMenuBar menubar = new JMenuBar();
		menubar.add(buildFileMenu());
		menubar.add(buildEditMenu());
		menubar.add(buildGCodeMenu());
		menubar.add(buildMachineMenu());
		menubar.add(buildHelpMenu());

		setJMenuBar(menubar);
		
		Container pane = getContentPane();
		MigLayout layout = new MigLayout("nocache,fill,flowy,gap 0 0,ins 0");
		pane.setLayout(layout);

		buttons = new MainButtonPanel(this);	
		pane.add(buttons,"growx,dock north");
		
		machineStatusPanel = new MachineStatusPanel();
		pane.add(machineStatusPanel,"growx,dock north");

		pane.add(header,"growx,dock north");
		
		textarea = new JEditTextArea(new PdeTextAreaDefaults());
		textarea.setRightClickPopup(new TextAreaPopup());
		textarea.setHorizontalOffset(6);

		cardPanel.add(textarea,GCODE_TAB_KEY);
		
		console = new MessagePanel(this);
		console.setBorder(null);

		splitPane = new JSplitPane(JSplitPane.VERTICAL_SPLIT, cardPanel,
				console);

		//splitPane.setOneTouchExpandable(true);
		// repaint child panes while resizing: a little heavyweight
		// splitPane.setContinuousLayout(true);
		// if window increases in size, give all of increase to
		// the textarea in the uppper pane
		splitPane.setResizeWeight(0.86);

		// to fix ugliness.. normally macosx java 1.3 puts an
		// ugly white border around this object, so turn it off.
		//splitPane.setBorder(null);

		// the default size on windows is too small and kinda ugly
		int dividerSize = Base.preferences.getInt("editor.divider.size",5);
		if (dividerSize < 5) dividerSize = 5;
		if (dividerSize != 0) {
			splitPane.setDividerSize(dividerSize);
		}

		splitPane.setPreferredSize(new Dimension(600,600));
		pane.add(splitPane,"growx,growy,shrinkx,shrinky");
		pack();
		
		textarea.setTransferHandler(new TransferHandler() {
			private static final long serialVersionUID = 2093323078348794384L;

			public boolean canImport(JComponent dest, DataFlavor[] flavors) {
				// claim that we can import everything
				return true;
			}

			public boolean importData(JComponent src, Transferable transferable) {
				DataFlavor[] flavors = transferable.getTransferDataFlavors();

				int successful = 0;

				for (int i = 0; i < flavors.length; i++) {
					try {
						// System.out.println(flavors[i]);
						// System.out.println(transferable.getTransferData(flavors[i]));
						Object stuff = transferable.getTransferData(flavors[i]);
						if (!(stuff instanceof java.util.List<?>))
							continue;
						java.util.List<?> list = (java.util.List<?>) stuff;

						for (int j = 0; j < list.size(); j++) {
							Object item = list.get(j);
							if (item instanceof File) {
								File file = (File) item;

								// see if this is a .gcode file to be opened
								String filename = file.getName();
								// FIXME: where did this come from?  Need case insensitivity.
								if (filename.endsWith(".gcode") || filename.endsWith(".ngc")) {
									handleOpenFile(file);
									return true;
								}
							}
						}

					} catch (Exception e) {
						e.printStackTrace();
						return false;
					}
				}

				if (successful == 0) {
					error("No files were added to the sketch.");

				} else if (successful == 1) {
					message("One file added to the sketch.");

				} else {
					message(successful + " files added to the sketch.");
				}
				return true;
			}
		});
	}

	// ...................................................................

	/**
	 * Post-constructor setup for the editor area. Loads the last sketch that
	 * was used (if any), and restores other MainWindow settings. The complement to
	 * "storePreferences", this is called when the application is first
	 * launched.
	 */
	public void restorePreferences() {
		if (Base.openedAtStartup != null) {
			handleOpen2(Base.openedAtStartup);
		} else {
			// last sketch that was in use, or used to launch the app
			final String prefName = "replicatorg.initialopenbehavior";
			int ordinal = Base.preferences.getInt(prefName, InitialOpenBehavior.OPEN_LAST.ordinal());
			final InitialOpenBehavior openBehavior = InitialOpenBehavior.values()[ordinal];
			if (openBehavior == InitialOpenBehavior.OPEN_NEW) {
				handleNew2(true);				
			} else {
				// Get last path opened; MRU keeps this.
				Iterator<String> i = mruList.iterator();
				if (i.hasNext()) {
					String lastOpened = i.next();
					if (new File(lastOpened).exists()) {
						handleOpen2(lastOpened);
					} else {
						handleNew2(true);
					}
				} else {
					handleNew2(true);
				}
			}
		}

		// read the preferences that are settable in the preferences window
		applyPreferences();
	}

	/**
	 * Read and apply new values from the preferences, either because the app is
	 * just starting up, or the user just finished messing with things in the
	 * Preferences window.
	 */
	public void applyPreferences() {

		// apply the setting for 'use external editor'
		boolean external = Base.preferences.getBoolean("editor.external",false);

		textarea.setEditable(!external);
		saveMenuItem.setEnabled(!external);
		saveAsMenuItem.setEnabled(!external);
		// beautifyMenuItem.setEnabled(!external);

		TextAreaPainter painter = textarea.getPainter();
		if (external) {
			// disable line highlight and turn off the caret when disabling
			Color color = Base.getColorPref("editor.external.bgcolor","#168299");
			painter.setBackground(color);
			painter.setLineHighlightEnabled(false);
			textarea.setCaretVisible(false);

		} else {
			Color color = Base.getColorPref("editor.bgcolor","#ffffff");
			painter.setBackground(color);
			boolean highlight = Base.preferences.getBoolean("editor.linehighlight",true);
			painter.setLineHighlightEnabled(highlight);
			textarea.setCaretVisible(true);
		}

		// apply changes to the font size for the editor
		// TextAreaPainter painter = textarea.getPainter();
		painter.setFont(Base.getFontPref("editor.font","Monospaced,plain,10"));
		// Font font = painter.getFont();
		// textarea.getPainter().setFont(new Font("Courier", Font.PLAIN, 36));

		// in case moved to a new location
		// For 0125, changing to async version (to be implemented later)
		// sketchbook.rebuildMenus();
		//sketchbook.rebuildMenusAsync();
	}

	/**
	 * Store preferences about the editor's current state. Called when the
	 * application is quitting.
	 */
	public void storePreferences() {
		// System.out.println("storing preferences");

		// window location information
		Rectangle bounds = getBounds();
		Base.preferences.putInt("last.window.x", bounds.x);
		Base.preferences.putInt("last.window.y", bounds.y);
		Base.preferences.putInt("last.window.width", bounds.width);
		Base.preferences.putInt("last.window.height", bounds.height);

		// last sketch that was in use
		// Preferences.set("last.sketch.name", sketchName);
		// Preferences.set("last.sketch.name", sketch.name);
		if (build != null) {
			String lastPath = build.getMainFilePath();
			if (lastPath != null) {
				Base.preferences.put("last.sketch.path", build.getMainFilePath());
			}
		}

		// location for the console/editor area divider
		int location = splitPane.getDividerLocation();
		Base.preferences.putInt("last.divider.location", location);

		try {
			Base.preferences.flush();
		} catch (BackingStoreException bse) {
			// Not much we can do about this, so let it go with a stack
			// trace.
			bse.printStackTrace();
		}
	}
	
	public void runToolpathGenerator() {
		// Check for modified STL
		if (build.getModel().isModified()) {
			final String message = "<html>You have made changes to this model.  Any unsaved changes will<br>" +
				"not be reflected in the generated toolpath.<br>" +
				"Save the model now?</html>";
			int option = JOptionPane.showConfirmDialog(this, message, "Save model?", 
					JOptionPane.YES_NO_CANCEL_OPTION, JOptionPane.QUESTION_MESSAGE);
			if (option == JOptionPane.CANCEL_OPTION) { return; }
			if (option == JOptionPane.YES_OPTION) {
				// save model
				handleSave(true);
			}
		}
		ToolpathGenerator generator = ToolpathGeneratorFactory.createSelectedGenerator();
		ToolpathGeneratorThread tgt = new ToolpathGeneratorThread(this, generator, build);
		tgt.addListener(this);
		tgt.start();
	}
		
	// ...................................................................

	private JMenu serialMenu = null;
	
	private void reloadSerialMenu() {
		if (serialMenu == null) return;
		serialMenu.removeAll();
		if (machine == null) {
			JMenuItem item = new JMenuItem("No machine selected.");
			item.setEnabled(false);
			serialMenu.add(item);
			return;
		} else if (!(machine.driver instanceof UsesSerial))  {
			JMenuItem item = new JMenuItem("Currently selected machine does not use a serial port.");
			item.setEnabled(false);
			serialMenu.add(item);
			return;
		}
		
		String currentName = null;
		UsesSerial us = (UsesSerial)machine.driver;
		if (us.getSerial() != null) {
			currentName = us.getSerial().getName();
		}
		else {
			currentName = Base.preferences.get("serial.last_selected", null);
		}
		Vector<Name> names = Serial.scanSerialNames();
		Collections.sort(names);
		ButtonGroup radiogroup = new ButtonGroup();
		for (Name name : names) {
			JRadioButtonMenuItem item = new JRadioButtonMenuItem(name.toString());
			item.setEnabled(name.isAvailable());
			item.setSelected(name.getName().equals(currentName));
			final String portName = name.getName();
			item.addActionListener(new ActionListener() {
				public void actionPerformed(ActionEvent e) {
					Thread t = new Thread() {
						public void run() {
							try {
								UsesSerial us = (UsesSerial)machine.driver;
								if (us != null) synchronized(us) {
										us.setSerial(new Serial(portName, us));
										Base.preferences.put("serial.last_selected", portName);
										machine.reset();
								}
							} catch (SerialException se) {
								se.printStackTrace();
							}

						}
					};
					t.start();
				}
			});
			radiogroup.add(item);
			serialMenu.add(item);
		}
		if (names.isEmpty()) {
			JMenuItem item = new JMenuItem("No serial ports detected");
			item.setEnabled(false);
			serialMenu.add(item);			
		}
		serialMenu.addSeparator();
		JMenuItem item = new JMenuItem("Rescan serial ports");
		item.addActionListener(new ActionListener() {
			public void actionPerformed(ActionEvent e) {
				reloadSerialMenu();
			}
		});
		serialMenu.add(item);
	}
	
	private JMenu mruMenu = null;

	private class FileOpenActionListener implements ActionListener {
		public String path;

		FileOpenActionListener(String path) {
			this.path = path;
		}

		public void actionPerformed(ActionEvent e) {
			handleOpen(path);
		}
	}

	private void reloadMruMenu() {
		if (mruMenu == null) {
			return;
		}
		mruMenu.removeAll();
		if (mruList != null) {
			int index = 0;
			for (String fileName : mruList) {
				String entry = Integer.toString(index) + ". "
						+ fileName.substring(fileName.lastIndexOf('/') + 1);
				JMenuItem item = new JMenuItem(entry, KeyEvent.VK_0 + index);
				item.addActionListener(new FileOpenActionListener(fileName));
				mruMenu.add(item);
				index = index + 1;
				if (index >= 9) {
					break;
				}
			}
		}
	}

	protected JMenu buildFileMenu() {
		JMenuItem item;
		JMenu menu = new JMenu("File");

		item = newJMenuItem("New", 'N');
		item.addActionListener(new ActionListener() {
			public void actionPerformed(ActionEvent e) {
				handleNew(false);
			}
		});
		menu.add(item);

		item = newJMenuItem("Open...", 'O', false);
		item.addActionListener(new ActionListener() {
			public void actionPerformed(ActionEvent e) {
				handleOpen(null);
			}
		});
		menu.add(item);

		saveMenuItem = newJMenuItem("Save", 'S');
		saveMenuItem.addActionListener(new ActionListener() {
			public void actionPerformed(ActionEvent e) {
				handleSave(false);
			}
		});
		menu.add(saveMenuItem);

		saveAsMenuItem = newJMenuItem("Save As...", 'S', true);
		saveAsMenuItem.addActionListener(new ActionListener() {
			public void actionPerformed(ActionEvent e) {
				handleSaveAs();
			}
		});
		menu.add(saveAsMenuItem);

		menu.addSeparator();

		mruMenu = new JMenu("Recent");
		reloadMruMenu();
		menu.add(mruMenu);

		menu.addSeparator();
		menu.add(buildExamplesMenu()); 
		menu.add(buildScriptsMenu()); 
		menu.addSeparator();

		// macosx already has its own preferences and quit menu
		if (!Base.isMacOS()) {
			menu.addSeparator();

			item = newJMenuItem("Preferences", ',');
			item.addActionListener(new ActionListener() {
				public void actionPerformed(ActionEvent e) {
					handlePrefs();
				}
			});
			menu.add(item);

			menu.addSeparator();
			item = newJMenuItem("Quit", 'Q');
			item.addActionListener(new ActionListener() {
				public void actionPerformed(ActionEvent e) {
					handleQuitInternal();
				}
			});
			menu.add(item);
		}
		return menu;
	}

	private JMenuItem buildMenuFromPath(File path, Pattern pattern) {
		if (!path.exists()) { return null; }
		if (path.isDirectory()) {
			JMenu menu = new JMenu(path.getName());
			File[] files = path.listFiles();
			for (File f : files) {
				JMenuItem i = buildMenuFromPath(f,pattern);
				if (i != null) {
					menu.add(i);
				}
			}
			if (menu.getItemCount() == 0) { return null; }
			return menu;
		} else {
			Matcher m = pattern.matcher(path.getName());
			if (m.matches()) {
				try {
					FileOpenActionListener l = new FileOpenActionListener(path.getCanonicalPath());
					JMenuItem item = new JMenuItem(path.getName());
					item.addActionListener(l);
					return item;
				} catch (IOException ioe) { return null; }
			}
			return null;
		}
	}
	
	private JMenuItem buildExamplesMenu() {
		File examplesDir = Base.getApplicationFile("examples");
		Pattern p = Pattern.compile("[^\\.]*\\.[sS][tT][lL]$");
		JMenuItem m = buildMenuFromPath(examplesDir,p);
<<<<<<< HEAD
		m.setText("Examples");
		return m;
=======
		if(m == null) {
			JMenuItem m2 = new JMenu("Examples");
			m2.add(new JMenuItem("No example dirs found."));
			m2.add(new JMenuItem("Check if this dir exists:" + Base.getApplicationFile("examples")));
			return m2;
		} else {
			m.setText("Examples");
			return m;
		}
>>>>>>> 818a8cf1
	}

	private JMenuItem buildScriptsMenu() {
		File examplesDir = Base.getApplicationFile("scripts");
		Pattern p = Pattern.compile("[^\\.]*\\.[gG][cC][oO][dD][eE]$");
		JMenuItem m = buildMenuFromPath(examplesDir,p);
<<<<<<< HEAD
		m.setText("Scripts");
		return m;
=======
		if(m == null) {
			JMenuItem m2 = new JMenu("Scripts");
			m2.add(new JMenuItem("No scripts found."));
			m2.add(new JMenuItem("Check if this dir exists:" + Base.getApplicationFile("scripts")));
			return m2;
		} else {
			m.setText("Scripts");
			return m;
		}
>>>>>>> 818a8cf1
	}

	protected JMenu buildGCodeMenu() {
		JMenuItem item;
		JMenu menu = new JMenu("GCode");

		item = newJMenuItem("Estimate", 'E');
		item.addActionListener(new ActionListener() {
			public void actionPerformed(ActionEvent e) {
				handleEstimate();
			}
		});
		menu.add(item);

		item = newJMenuItem("Simulate", 'L');
		item.addActionListener(new ActionListener() {
			public void actionPerformed(ActionEvent e) {
				handleSimulate();
			}
		});
		menu.add(item);

		buildMenuItem = newJMenuItem("Build", 'B');
		buildMenuItem.addActionListener(new ActionListener() {
			public void actionPerformed(ActionEvent e) {
				handleBuild();
			}
		});
		menu.add(buildMenuItem);

		pauseItem = newJMenuItem("Pause", 'E');
		pauseItem.addActionListener(new ActionListener() {
			public void actionPerformed(ActionEvent e) {
				handlePause();
			}
		});
		pauseItem.setEnabled(false);
		menu.add(pauseItem);

		stopItem = newJMenuItem("Stop", '.');
		stopItem.addActionListener(new ActionListener() {
			public void actionPerformed(ActionEvent e) {
				handleStop();
			}
		});
		stopItem.setEnabled(false);
		menu.add(stopItem);

		// GENERATOR
		JMenu genMenu = new JMenu("Choose GCode generator");
		Vector<ToolpathGeneratorDescriptor> generators = ToolpathGeneratorFactory.getGeneratorList();
		String name = ToolpathGeneratorFactory.getSelectedName();
		ButtonGroup group = new ButtonGroup();
		for (ToolpathGeneratorDescriptor tgd : generators) {
			JRadioButtonMenuItem i = new JRadioButtonMenuItem(tgd.name);
			group.add(i);
			final String n = tgd.name;
			i.addActionListener(new ActionListener() {
				public void actionPerformed(ActionEvent e) {
					ToolpathGeneratorFactory.setSelectedName(n);
				}
			});
			if (name.equals(tgd.name)) { i.setSelected(true); }
			genMenu.add(i);
		}
		menu.add(genMenu);
		
		return menu;
	}

	JMenuItem onboardParamsItem = new JMenuItem("Motherboard Onboard Preferences...");
	JMenuItem extruderParamsItem = new JMenuItem("Toolhead Onboard Preferences...");
	JMenuItem toolheadIndexingItem = new JMenuItem("Set Toolhead Index...");
	
	protected JMenu buildMachineMenu() {
		JMenuItem item;
		JMenu menu = new JMenu("Machine");

		machineMenu = new JMenu("Driver");
		populateMachineMenu();
		menu.add(machineMenu);

		menu.addMenuListener(new MenuListener() {
			public void menuCanceled(MenuEvent e) {
			}

			public void menuDeselected(MenuEvent e) {
			}

			public void menuSelected(MenuEvent e) {
				populateMachineMenu();
			}
		});

		machineMenuListener = new MachineMenuListener();

		serialMenu = new JMenu("Serial Port");
		reloadSerialMenu();
		menu.add(serialMenu);
		
		controlPanelItem = new JMenuItem("Control Panel", 'C');
		controlPanelItem.setAccelerator(KeyStroke.getKeyStroke(KeyEvent.VK_J,ActionEvent.CTRL_MASK));
		controlPanelItem.addActionListener(new ActionListener() {
			public void actionPerformed(ActionEvent e) {
				handleControlPanel();
			}
		});
		menu.add(controlPanelItem);
		
		onboardParamsItem.addActionListener(new ActionListener() {
			public void actionPerformed(ActionEvent arg0) {
				handleOnboardPrefs();
			}
		});
		onboardParamsItem.setVisible(false);
		menu.add(onboardParamsItem);

		extruderParamsItem.addActionListener(new ActionListener() {
			public void actionPerformed(ActionEvent arg0) {
				handleExtruderPrefs();
			}
		});
		extruderParamsItem.setVisible(false);
		menu.add(extruderParamsItem);

		toolheadIndexingItem.addActionListener(new ActionListener(){
			public void actionPerformed(ActionEvent arg0) {
				handleToolheadIndexing();
			}
		});
		toolheadIndexingItem.setVisible(false);
		menu.add(toolheadIndexingItem);
		
		item = new JMenuItem("Upload new firmware...");
		item.addActionListener(new ActionListener() {
			public void actionPerformed(ActionEvent arg0) {
				FirmwareUploader.startUploader(MainWindow.this);
			}
		});
		menu.add(item);
		
		return menu;
	}

	protected void handleToolheadIndexing() {
		if (machine == null || 
				!(machine.driver instanceof MultiTool)) {
			JOptionPane.showMessageDialog(
					this,
					"ReplicatorG can't connect to your machine or toolhead index setting is not supported.\nTry checking your settings and resetting your machine.",
					"Can't run toolhead indexing", JOptionPane.ERROR_MESSAGE);
		} else {
			ToolheadIndexer indexer = new ToolheadIndexer(this,machine.driver);
			indexer.setVisible(true);
		}
	}

	class MachineMenuListener implements ActionListener {
		public void actionPerformed(ActionEvent e) {
			if (machineMenu == null) {
				System.out.println("machineMenu is null");
				return;
			}

			int count = machineMenu.getItemCount();
			for (int i = 0; i < count; i++) {
				((JCheckBoxMenuItem) machineMenu.getItem(i)).setState(false);
			}

			JCheckBoxMenuItem item = (JCheckBoxMenuItem) e.getSource();
			item.setState(true);
			final String name = item.getText();
			Base.preferences.put("machine.name", name);

			// load it and set it.
			Thread t = new Thread() {
				public void run() {
					loadMachine(name, (machine != null) && machine.getMachineState().isConnected());
				}
			};
			t.start();
		}
	}

	protected void populateMachineMenu() {
		machineMenu.removeAll();
		boolean empty = true;

		try {
			for (String name : MachineFactory.getMachineNames() ) {
				JMenuItem rbMenuItem = new JCheckBoxMenuItem(name,
						name.equals(Base.preferences
								.get("machine.name",null)));
				rbMenuItem.addActionListener(machineMenuListener);
				machineMenu.add(rbMenuItem);
				empty = false;
			}
			if (!empty) {
				// System.out.println("enabling the machineMenu");
				machineMenu.setEnabled(true);
			}
		} catch (Exception exception) {
			System.out.println("error retrieving machine list");
			exception.printStackTrace();
		}

		if (machineMenu.getItemCount() == 0)
			machineMenu.setEnabled(false);
	}

	protected JMenu buildHelpMenu() {
		JMenu menu = new JMenu("Help");
		JMenuItem item;

		if (!Base.isLinux()) {
			item = newJMenuItem("Getting Started", '1');
			item.addActionListener(new ActionListener() {
				public void actionPerformed(ActionEvent e) {
					Base.openURL("http://www.replicat.org/getting-started");
				}
			});
			menu.add(item);
		}

		item = newJMenuItem("Hardware Setup", '2');
		item.addActionListener(new ActionListener() {
			public void actionPerformed(ActionEvent e) {
				Base.openURL("http://www.replicat.org/hardware");
			}
		});
		menu.add(item);

		item = newJMenuItem("Troubleshooting", '3');
		item.addActionListener(new ActionListener() {
			public void actionPerformed(ActionEvent e) {
				Base.openURL("http://www.replicat.org/troubleshooting");
			}
		});
		menu.add(item);

		item = newJMenuItem("Reference", '4');
		item.addActionListener(new ActionListener() {
			public void actionPerformed(ActionEvent e) {
				Base.openURL("http://www.replicat.org/reference");
			}
		});
		menu.add(item);

		item = newJMenuItem("Frequently Asked Questions", '5');
		item.addActionListener(new ActionListener() {
			public void actionPerformed(ActionEvent e) {
				Base.openURL("http://www.replicat.org/faq");
			}
		});
		menu.add(item);

		item = newJMenuItem("Visit Replicat.orG", '6');
		item.addActionListener(new ActionListener() {
			public void actionPerformed(ActionEvent e) {
				Base.openURL("http://www.replicat.org/");
			}
		});
		menu.add(item);

		// macosx already has its own about menu
		menu.addSeparator();
		JMenuItem aboutitem = new JMenuItem("About ReplicatorG");
		aboutitem.addActionListener(new ActionListener() {
			public void actionPerformed(ActionEvent e) {
				handleAbout();
			}
		});
		menu.add(aboutitem);

		return menu;
	}


	public JMenu buildEditMenu() {
		JMenu menu = new JMenu("Edit");
		JMenuItem item;

		undoItem = newJMenuItem("Undo", 'Z');
		undoItem.addActionListener(undoAction = new UndoAction());
		menu.add(undoItem);

		redoItem = newJMenuItem("Redo", 'Y');
		redoItem.addActionListener(redoAction = new RedoAction());
		menu.add(redoItem);

		menu.addSeparator();

		// TODO "cut" and "copy" should really only be enabled
		// if some text is currently selected
		item = newJMenuItem("Cut", 'X');
		item.addActionListener(new ActionListener() {
			public void actionPerformed(ActionEvent e) {
				textarea.cut();
				build.getCode().setModified(true);
			}
		});
		menu.add(item);

		item = newJMenuItem("Copy", 'C');
		item.addActionListener(new ActionListener() {
			public void actionPerformed(ActionEvent e) {
				textarea.copy();
			}
		});
		menu.add(item);

		item = newJMenuItem("Paste", 'V');
		item.addActionListener(new ActionListener() {
			public void actionPerformed(ActionEvent e) {
				textarea.paste();
				build.getCode().setModified(true);
			}
		});
		menu.add(item);

		item = newJMenuItem("Select All", 'A');
		item.addActionListener(new ActionListener() {
			public void actionPerformed(ActionEvent e) {
				textarea.selectAll();
			}
		});
		menu.add(item);

		menu.addSeparator();

		item = newJMenuItem("Find...", 'F');
		item.addActionListener(new ActionListener() {
			public void actionPerformed(ActionEvent e) {
				if (find == null) {
					find = new FindReplace(MainWindow.this);
				}
				// new FindReplace(MainWindow.this).setVisible(true);
				find.setVisible(true);
				// find.setVisible(true);
			}
		});
		menu.add(item);

		// TODO find next should only be enabled after a
		// search has actually taken place
		item = newJMenuItem("Find Next", 'G');
		item.addActionListener(new ActionListener() {
			public void actionPerformed(ActionEvent e) {
				if (find != null) {
					// find.find(true);
					// FindReplace find = new FindReplace(MainWindow.this);
					// //.setVisible(true);
					find.find(true);
				}
			}
		});
		menu.add(item);

		return menu;
	}

	/**
	 * Convenience method, see below.
	 */
	static public JMenuItem newJMenuItem(String title, int what) {
		return newJMenuItem(title, what, false);
	}

	/**
	 * A software engineer, somewhere, needs to have his abstraction taken away.
	 * In some countries they jail or beat people for writing the sort of API
	 * that would require a five line helper function just to set the command
	 * key for a menu item.
	 */
	static public JMenuItem newJMenuItem(String title, int what, boolean shift) {
		JMenuItem menuItem = new JMenuItem(title);
		int modifiers = Toolkit.getDefaultToolkit().getMenuShortcutKeyMask();
		if (shift)
			modifiers |= ActionEvent.SHIFT_MASK;
		menuItem.setAccelerator(KeyStroke.getKeyStroke(what, modifiers));
		return menuItem;
	}

	// ...................................................................

	class UndoAction extends AbstractAction {
		private static final long serialVersionUID = 7800704765553895387L;

		public UndoAction() {
			super("Undo");
			this.setEnabled(false);
		}

		public void actionPerformed(ActionEvent e) {
			try {
				if (currentElement == null) { return; }
				currentElement.getUndoManager().undo();
			} catch (CannotUndoException ex) {
				// System.out.println("Unable to undo: " + ex);
				// ex.printStackTrace();
			}
			updateUndo();
		}

		protected void updateUndoState() {
			if (currentElement == null) { return; }
			UndoManager undo = currentElement.getUndoManager();
			boolean canUndo = undo.canUndo();
			this.setEnabled(canUndo);
			undoItem.setEnabled(canUndo);
			currentElement.setModified(canUndo);
			if (canUndo) {
				undoItem.setText(undo.getUndoPresentationName());
				putValue(Action.NAME, undo.getUndoPresentationName());
			} else {
				undoItem.setText("Undo");
				putValue(Action.NAME, "Undo");
			}
		}
	}

	class RedoAction extends AbstractAction {
		private static final long serialVersionUID = -2427139178653072745L;

		public RedoAction() {
			super("Redo");
			this.setEnabled(false);
		}

		public void actionPerformed(ActionEvent e) {
			try {
				currentElement.getUndoManager().redo();
			} catch (CannotRedoException ex) {
				// System.out.println("Unable to redo: " + ex);
				// ex.printStackTrace();
			}
			updateUndo();
		}

		protected void updateRedoState() {
			if (currentElement == null) { return; }
			UndoManager undo = currentElement.getUndoManager();
			if (undo.canRedo()) {
				redoItem.setEnabled(true);
				redoItem.setText(undo.getRedoPresentationName());
				putValue(Action.NAME, undo.getRedoPresentationName());
			} else {
				this.setEnabled(false);
				redoItem.setEnabled(false);
				redoItem.setText("Redo");
				putValue(Action.NAME, "Redo");
			}
		}
	}

	// ...................................................................

	// interfaces for MRJ Handlers, but naming is fine
	// so used internally for everything else

	public void handleAbout() {
		final Image image = Base.getImage("images/about.png", this);
		int w = image.getWidth(this);
		int h = image.getHeight(this);
		final Window window = new Window(this) {
			public void paint(Graphics g) {
				g.drawImage(image, 0, 0, null);

				Graphics2D g2 = (Graphics2D) g;
				g2.setRenderingHint(RenderingHints.KEY_TEXT_ANTIALIASING,
						RenderingHints.VALUE_TEXT_ANTIALIAS_ON);

				g.setFont(new Font("SansSerif", Font.PLAIN, 13));
				g.setColor(Color.black);
				FontMetrics fm = g.getFontMetrics();
				String version = Base.VERSION_NAME;
				Rectangle2D r = fm.getStringBounds(version,g);
				g.drawString(version, (int)(364-r.getWidth()), (int)(95-r.getMinY()));

				AttributedString text = new AttributedString("\u00a9 2008, 2009, 2010 by Zach Smith, Adam Mayer, and numerous contributors. " +
						"See Contributors.txt for a full list.  \n\r" +
						"This program is free software; you can redistribute it and/or modify "+
						"it under the terms of the GNU General Public License as published by "+
						"the Free Software Foundation; either version 2 of the License, or "+
						"(at your option) any later version.");
				AttributedCharacterIterator iterator = text.getIterator();
				FontRenderContext frc = g2.getFontRenderContext();
				LineBreakMeasurer measurer = new LineBreakMeasurer(text.getIterator(), frc);
				measurer.setPosition(iterator.getBeginIndex());
				final int margins = 32;
			    float wrappingWidth = image.getWidth(this) - (margins*2);
			    float x = margins;
			    float y = 140;
			    while (measurer.getPosition() < iterator.getEndIndex()) {
			    	TextLayout layout = measurer.nextLayout(wrappingWidth);
			         y += (layout.getAscent());
			         layout.draw(g2, x, y);
			         y += layout.getDescent() + layout.getLeading();
			    }
			}
		};
		window.addMouseListener(new MouseAdapter() {
			public void mousePressed(MouseEvent e) {
				window.dispose();
			}
		});
		Dimension screen = Toolkit.getDefaultToolkit().getScreenSize();
		window.setBounds((screen.width - w) / 2, (screen.height - h) / 2, w, h);
		window.setVisible(true);
	}

	public void handleControlPanel() {
		if (machine == null) {
			JOptionPane.showMessageDialog(
					this,
					"ReplicatorG can't connect to your machine.\nTry checking your settings and resetting your machine.",
					"Can't find machine", JOptionPane.ERROR_MESSAGE);
		} else {
			ControlPanelWindow window = ControlPanelWindow.getControlPanel(machine);
			if (window != null) {
				window.pack();
				window.setVisible(true);
				window.toFront();
			}
		}
	}

	public void handleDisconnect() {
		if (machine == null) {
			// machine already disconnected
		} else {
			machine.disconnect();
		}
	}
	
	public void handleConnect() {
		if (machine != null && machine.getMachineState().getState() != MachineState.State.NOT_ATTACHED) {
			// Already connected, ignore
		} else {
			String name = Base.preferences.get("machine.name", null);
			if ( name != null ) {
				loadMachine(name, true);
			}
		}
	}

	
	public void handleOnboardPrefs() {
		if (machine == null || 
				!(machine.driver instanceof OnboardParameters)) {
			JOptionPane.showMessageDialog(
					this,
					"ReplicatorG can't connect to your machine or onboard preferences are not supported.\nTry checking your settings and resetting your machine.",
					"Can't run onboard prefs", JOptionPane.ERROR_MESSAGE);
		} else {
			MachineOnboardParameters moo = new MachineOnboardParameters((OnboardParameters)machine.driver,machine.driver);
			moo.setVisible(true);
		}
	}

	public void handleExtruderPrefs() {
		if (machine == null || 
				!(machine.driver instanceof OnboardParameters)) {
			JOptionPane.showMessageDialog(
					this,
					"ReplicatorG can't connect to your machine or onboard preferences are not supported.\nTry checking your settings and resetting your machine.",
					"Can't run onboard prefs", JOptionPane.ERROR_MESSAGE);
		} else {
			ExtruderOnboardParameters eop = new ExtruderOnboardParameters((OnboardParameters)machine.driver);
			eop.setVisible(true);
		}
	}

	/**
	 * Show the preferences window.
	 */
	public void handlePrefs() {
		PreferencesWindow preferences = new PreferencesWindow();
		preferences.showFrame(this);
	}

	// ...................................................................

	/**
	 * Get the contents of the current buffer. Used by the Sketch class.
	 */
	public String getText() {
		return textarea.getText();
	}

	/**
	 * Called to update the text but not switch to a different set of code
	 * (which would affect the undo manager).
	 */
	public void setText(String what, int selectionStart, int selectionEnd) {
		beginCompoundEdit();
		textarea.setText(what);
		endCompoundEdit();

		// make sure that a tool isn't asking for a bad location
		selectionStart = Math.max(0, Math.min(selectionStart, textarea
				.getDocumentLength()));
		selectionEnd = Math.max(0, Math.min(selectionStart, textarea
				.getDocumentLength()));
		textarea.select(selectionStart, selectionEnd);

		textarea.requestFocus(); // get the caret blinking
	}

	/**
	 * Switch between tabs, this swaps out the Document object that's currently
	 * being manipulated.
	 */
	public void setCode(BuildCode code) {
		if (code == null) return;
		if (code.document == null) { // this document not yet inited
			code.document = new SyntaxDocument();

			// turn on syntax highlighting
			code.document.setTokenMarker(new PdeKeywords());

			// insert the program text into the document object
			try {
				code.document.insertString(0, code.program, null);
			} catch (BadLocationException bl) {
				bl.printStackTrace();
			}

			final UndoManager undo = code.getUndoManager();
			// connect the undo listener to the editor
			code.document.addUndoableEditListener(new UndoableEditListener() {
				public void undoableEditHappened(UndoableEditEvent e) {
					if (compoundEdit != null) {
						compoundEdit.addEdit(e.getEdit());

					} else if (undo != null) {
						undo.addEdit(e.getEdit());
						updateUndo();
					}
				}
			});
		}

		// update the document object that's in use
		textarea.setDocument(code.document, code.selectionStart,
				code.selectionStop, code.scrollPosition);

		textarea.requestFocus(); // get the caret blinking
	}

	public void setModel(BuildModel model) {
		if (model != null) {
			getPreviewPanel().setModel(model);
		}
	}
	
	public void beginCompoundEdit() {
		compoundEdit = new CompoundEdit();
	}

	public void endCompoundEdit() {
		compoundEdit.end();
		currentElement.getUndoManager().addEdit(compoundEdit);
		updateUndo();
		compoundEdit = null;
	}

	// ...................................................................

	public void handleEstimate() {
		if (building)
			return;
		if (simulating)
			return;

		// load our simulator machine
		// loadSimulator();

		// fire off our thread.
		estimationThread = new EstimationThread(this);
		estimationThread.start();
	}

	public void handleSimulate() {
		if (building)
			return;
		if (simulating)
			return;

		// buttons/status.
		simulating = true;
		//buttons.activate(MainButtonPanel.SIMULATE);

		// load our simulator machine
		// loadSimulator();
		setEditorBusy(true);

		// fire off our thread.
		simulationThread = new SimulationThread(this);
		simulationThread.start();
	}

	// synchronized public void simulationOver()
	public void simulationOver() {
		message("Done simulating.");
		simulating = false;
		setEditorBusy(false);
	}

	// synchronized public void handleBuild()
	public void handleBuild() {
		if (building)
			return;
		if (simulating)
			return;

		if (machine == null) {
			Base.logger.severe("Not ready to build yet.");
		} else {
			// build specific stuff
			building = true;
			//buttons.activate(MainButtonPanel.BUILD);

			setEditorBusy(true);

			// start our building thread.

			message("Building...");
			buildStart = new Date();
			machine.execute();
		}
	}

	public void handleUpload() {
		if (building)
			return;
		if (simulating)
			return;

		if (machine == null || machine.driver == null ||
				!(machine.driver instanceof SDCardCapture)) {
			Base.logger.severe("Not ready to build yet.");
		} else {
			BuildNamingDialog bsd = new BuildNamingDialog(this,build.getName());
			bsd.setVisible(true);
			String path = bsd.getPath();
			if (path != null) {
	
				// build specific stuff
				building = true;
				//buttons.activate(MainButtonPanel.BUILD);
	
				setEditorBusy(true);
	
				// start our building thread.
	
				message("Uploading...");
				buildStart = new Date();
				machine.upload(path);
			}
		}
	}

	// We can drop this in Java 6, which already has an equivalent
	private class ExtensionFilter extends FileFilter {
		private LinkedList<String> extensions = new LinkedList<String>();
		private String description;
		public ExtensionFilter(String extension,String description) { 
			this.extensions.add(extension);
			this.description = description;
		}
		public ExtensionFilter(String[] extensions,String description) {
			for (String e : extensions) {
				this.extensions.add(e);
			}
			this.description = description;
		}
		
		public boolean accept(File f) {
			if (f.isDirectory()) { return !f.isHidden(); }
			for (String extension : extensions) {
				if (f.getPath().toLowerCase().endsWith(extension)) {
					return true;
				}
			}
			return false;
		}
		
		public String getDescription() {
			return description;
		}
	};

	private String selectOutputFile(String defaultName) {
		File directory = null;
		String loadDir = Base.preferences.get("ui.open_output_dir", null);
		if (loadDir != null) { directory = new File(loadDir); }
		JFileChooser fc = new JFileChooser(directory);
		fc.setFileFilter(new ExtensionFilter(".s3g","Makerbot build file"));
		fc.setDialogTitle("Save Makerbot build as...");
		fc.setDialogType(JFileChooser.SAVE_DIALOG);
		fc.setFileHidingEnabled(false);
		fc.setSelectedFile(new File(directory,defaultName));
		int rv = fc.showSaveDialog(this);
	    if (rv == JFileChooser.APPROVE_OPTION) {
	    	fc.getSelectedFile().getName();
	    	Base.preferences.put("ui.open_output_dir",fc.getCurrentDirectory().getAbsolutePath());
	    	return fc.getSelectedFile().getAbsolutePath();
	    } else {
	    	return null;
	    }
	}

	public void handleBuildToFile() {
		if (building)
			return;
		if (simulating)
			return;
		if (machine == null || machine.driver == null ||
				!(machine.driver instanceof SDCardCapture)) {
			Base.logger.severe("Not ready to build yet.");
		} else {
			String sourceName = build.getName() + ".s3g";
			String path = selectOutputFile(sourceName);
			if (path != null) {
				// build specific stuff
				building = true;
				//buttons.activate(MainButtonPanel.BUILD);
	
				setEditorBusy(true);
	
				// start our building thread.
	
				buildStart = new Date();
				machine.buildToFile(path);
			}
		}
	}

	public void handlePlayback() {
		if (building)
			return;
		if (simulating)
			return;

		if (machine == null || machine.driver == null ||
				!(machine.driver instanceof SDCardCapture)) {
			Base.logger.severe("Not ready to build yet.");
		} else {
			SDCardCapture sdcc = (SDCardCapture)machine.driver;
			List<String> files = sdcc.getFileList();
			//for (String filename : files) { System.out.println("File "+filename); }
			BuildSelectionDialog bsd = new BuildSelectionDialog(this,files);
			bsd.setVisible(true);
			String path = bsd.getSelectedPath();
			Base.logger.info("Selected path is "+path);
			if (path != null)
			{
				// build specific stuff
				building = true;
				//buttons.activate(MainButtonPanel.BUILD);

				setEditorBusy(true);

				// start our building thread.

				message("Building...");
				buildStart = new Date();
				machine.buildRemote(path);
			}
		}
	}
	
	private Date buildStart = null;
	
	public void machineStateChanged(MachineStateChangeEvent evt) {
		boolean hasGcode = getBuild().getCode() != null;
		if (building) {
			if (evt.getState().isReady() ||
				evt.getState().getState() == MachineState.State.STOPPING) {
				final MachineState endState = evt.getState();
        		building = false;
                SwingUtilities.invokeLater(new Runnable() {
                    public void run() {
                    	if (endState.isReady()) {
                    		notifyBuildComplete(buildStart, new Date());
                    	} else {
                    		notifyBuildAborted(buildStart, new Date());
                    	}
                        buildingOver();
                    }
                });
			}
			else if (evt.getState().getState() == MachineState.State.NOT_ATTACHED) {
				building = false; // Don't keep the building state when disconnecting from the machine
			}
		}
		if (evt.getState().isReady()) {
			reloadSerialMenu();
		}
		boolean showParams = 
				evt.getState().isReady() &&
				machine != null &&
				machine.getDriver() instanceof OnboardParameters &&
				((OnboardParameters)machine.getDriver()).hasFeatureOnboardParameters();
		
		// enable the control panel menu item when the machine is ready
		controlPanelItem.setEnabled(evt.getState().isReady());
		// enable the build menu item when the machine is ready and there is gcode in the editor
		buildMenuItem.setEnabled(hasGcode && evt.getState().isReady());
		onboardParamsItem.setVisible(showParams);
		extruderParamsItem.setVisible(showParams);
		boolean showIndexing = 
			evt.getState().isReady() &&
			machine != null &&
			machine.getDriver() instanceof MultiTool &&
			((MultiTool)machine.getDriver()).toolsCanBeReindexed();
		toolheadIndexingItem.setVisible(showIndexing);
		// Advertise machine name
		String name = "Not Connected";
		if (evt.getState().isConnected() && machine != null) {
			name = machine.getName();
		}
		if (name != null) {
			this.setTitle(name + " - " + WINDOW_TITLE);
		} else {
			this.setTitle(WINDOW_TITLE);
		}
	}

	public void setEditorBusy(boolean isBusy) {
		// variables and stuff.
		stopItem.setEnabled(isBusy);
		pauseItem.setEnabled(isBusy);

		// clear the console on each build, unless the user doesn't want to
		if (isBusy && Base.preferences.getBoolean("console.auto_clear",true)) {
			console.clear();
		}

		// prepare editor window.
		setVisible(true);
		textarea.setEnabled(!isBusy);
		textarea.setEditable(!isBusy);
		if (isBusy) {
			textarea.selectNone();
			textarea.scrollTo(0, 0);
		} else {
			//buttons.clear();
		}
	}


	/**
	 * give a prompt and stuff about the build being done with elapsed time,
	 * etc.
	 */
	private void notifyBuildComplete(Date started, Date finished) {
		assert started != null;
		assert finished != null;

		long elapsed = finished.getTime() - started.getTime();

		String message = "Build finished.\n\n";
		message += "Completed in "
				+ EstimationDriver.getBuildTimeString(elapsed);
		Base.showMessage("Build finished", message);
	}

	private void notifyBuildAborted(Date started, Date aborted) {
		assert started != null;
		assert aborted != null;

		long elapsed = aborted.getTime() - started.getTime();

		String message = "Build aborted.\n\n";
		message += "Stopped after "
				+ EstimationDriver.getBuildTimeString(elapsed);

		// Highlight the line at which the user aborted...
		int atWhichLine = machine.getLinesProcessed();
		highlightLine(atWhichLine);

		Base.showMessage("Build aborted (line "+ atWhichLine+")", message);
	}

	// synchronized public void buildingOver()
	public void buildingOver() {
		message("Done building.");

		// re-enable the gui and shit.
		textarea.setEnabled(true);

		building = false;
		if (machine != null) {
			if (machine.getSimulatorDriver() != null)
				machine.getSimulatorDriver().destroyWindow();
		} else {
		}
		setEditorBusy(false);
	}

	class SimulationThread extends Thread {
		MainWindow editor;

		public SimulationThread(MainWindow edit) {
			super("Simulation Thread");

			editor = edit;
		}

		public void run() {
			message("Simulating...");
			machine.simulate();
			EventQueue.invokeLater(new Runnable() {
				public void run() {
					simulationOver();
				}
			});
		}
	}

	public void handleStop() {
		// if (building || simulating) // can also be called during panel ops
		// called by menu or buttons
		doStop();
		setEditorBusy(false);
	}

	class EstimationThread extends Thread {
		MainWindow editor;

		public EstimationThread(MainWindow edit) {
			super("Estimation Thread");

			editor = edit;
		}

		public void run() {
			message("Estimating...");
			machine.estimate();
			editor.estimationOver();
		}
	}

	public void estimationOver() {
		// stopItem.setEnabled(false);
		// pauseItem.setEnabled(false);
		//buttons.clear();
	}

	/**
	 * Stop the build.
	 */
	public void doStop() {
		if (machine != null) {
			machine.stop();
		}
		building = false;
		simulating = false;
	}

	public void handleReset() {
		if (machine != null) {
			machine.reset();
		}
	}
	
	public void handlePause() {
		// called by menu or buttons
		// if (building || simulating) // can also be used during control panel
		// ops
		doPause();
	}

	/**
	 * Pause the applet but don't kill its window.
	 */
	public void doPause() {
		if (machine.isPaused()) {
			machine.unpause();

			if (simulating) {
				//buttons.activate(MainButtonPanel.SIMULATE);
				message("Simulating...");
			} else if (building) {
				//buttons.activate(MainButtonPanel.BUILD);
				message("Building...");
			}

			//buttons.inactivate(MainButtonPanel.PAUSE);
		} else {
			machine.pause();
			int atWhichLine = machine.getLinesProcessed();
			highlightLine(atWhichLine);
			message("Paused at line "+ atWhichLine +".");

			//buttons.clear();
			//buttons.activate(MainButtonPanel.PAUSE);
		}
	}

	/**
	 * Check to see if there have been changes. If so, prompt user whether or
	 * not to save first. If the user cancels, just ignore. Otherwise, one of
	 * the other methods will handle calling checkModified2() which will get on
	 * with business.
	 */
	protected void checkModified(int checkModifiedMode) {
		this.checkModifiedMode = checkModifiedMode;
		if (build == null || !build.hasModifiedElements()) {
			checkModified2();
			return;
		}

		String prompt = "Save changes to " + build.getName() + "?  ";

		if (!Base.isMacOS() || Base.javaVersion < 1.5f) {
			int result = JOptionPane.showConfirmDialog(this, prompt,
					"Quit", JOptionPane.YES_NO_CANCEL_OPTION,
					JOptionPane.QUESTION_MESSAGE);

			if (result == JOptionPane.YES_OPTION) {
				handleSave(true);
				checkModified2();

			} else if (result == JOptionPane.NO_OPTION) {
				checkModified2();
			}
			// cancel is ignored altogether

		} else {
			// This code is disabled unless Java 1.5 is being used on Mac OS
			// X
			// because of a Java bug that prevents the initial value of the
			// dialog from being set properly (at least on my MacBook Pro).
			// The bug causes the "Don't Save" option to be the highlighted,
			// blinking, default. This sucks. But I'll tell you what doesn't
			// suck--workarounds for the Mac and Apple's snobby attitude
			// about it!

			// adapted from the quaqua guide
			// http://www.randelshofer.ch/quaqua/guide/joptionpane.html
			JOptionPane pane = new JOptionPane("<html> "
					+ "<head> <style type=\"text/css\">"
					+ "b { font: 13pt \"Lucida Grande\" }"
					+ "p { font: 11pt \"Lucida Grande\"; margin-top: 8px }"
					+ "</style> </head>"
					+ "<b>Do you want to save changes to this sketch<BR>"
					+ " before closing?</b>"
					+ "<p>If you don't save, your changes will be lost.",
					JOptionPane.QUESTION_MESSAGE);

			String[] options = new String[] { "Save", "Cancel",
			"Don't Save" };
			pane.setOptions(options);

			// highlight the safest option ala apple hig
			pane.setInitialValue(options[0]);

			// on macosx, setting the destructive property places this
			// option
			// away from the others at the lefthand side
			pane.putClientProperty("Quaqua.OptionPane.destructiveOption",
					new Integer(2));

			JDialog dialog = pane.createDialog(this, null);
			dialog.setVisible(true);

			Object result = pane.getValue();
			if (result == options[0]) { // save (and quit)
				handleSave(true);
				checkModified2();

			} else if (result == options[2]) { // don't save (still quit)
				checkModified2();
			}
		}
	}

	protected boolean confirmBuildAbort() {
		if (machine != null && machine.getMachineState().getState() == MachineState.State.BUILDING) {
			final String message = "<html>You are currently printing from ReplicatorG! Your build will be stopped.<br>" +
				"Continue and abort print?</html>";
			int option = JOptionPane.showConfirmDialog(this, message, "Abort print?", 
					JOptionPane.OK_CANCEL_OPTION, JOptionPane.QUESTION_MESSAGE);
			if (option == JOptionPane.CANCEL_OPTION) { return false; }
		}
		return true;
	}
	/**
	 * Called by EditorStatus to complete the job and re-dispatch to handleNew,
	 * handleOpen, handleQuit.
	 */
	public void checkModified2() {
		// This is as good a place as any to check that we don't have an in-progress manual build
		// that could be killed.
		if (!confirmBuildAbort()) return;
		switch (checkModifiedMode) {
		case HANDLE_NEW:
			handleNew2(false);
			break;
		case HANDLE_OPEN:
			handleOpen2(handleOpenPath);
			break;
		case HANDLE_QUIT:
			System.exit(0);
			break;
		}
		checkModifiedMode = 0;
	}

	/**
	 * New was called (by buttons or by menu), first check modified and if
	 * things work out ok, handleNew2() will be called. <p/> If shift is pressed
	 * when clicking the toolbar button, then force the opposite behavior from
	 * sketchbook.prompt's setting
	 */
	public void handleNew(final boolean shift) {
		//buttons.activate(MainButtonPanel.NEW);

		SwingUtilities.invokeLater(new Runnable() {
			public void run() {
				handleNewShift = shift;
				checkModified(HANDLE_NEW);
			}
		});
	}

	/**
	 * Extra public method so that Sketch can call this when a sketch is
	 * selected to be deleted, and it won't call checkModified() to prompt for
	 * save as.
	 */
	public void handleNewUnchecked() {
		handleNewShift = false;
		handleNew2(true);
	}

	/**
	 * Does all the plumbing to create a new project then calls handleOpen to
	 * load it up.
	 * 
	 * @param noPrompt
	 *            true to disable prompting for the sketch name, used when the
	 *            app is starting (auto-create a sketch)
	 */
	protected void handleNew2(boolean noPrompt) {
//		try {
			//String pdePath = sketchbook.handleNew(noPrompt, handleNewShift);
			//if (pdePath != null)
			//	handleOpen2(pdePath);

//		} catch (IOException e) {
//			// not sure why this would happen, but since there's no way to
//			// recover (outside of creating another new setkch, which might
//			// just cause more trouble), then they've gotta quit.
//			Base.showError("Problem creating a new sketch",
//					"An error occurred while creating\n"
//							+ "a new sketch. ReplicatorG must now quit.", e);
//		}
		handleOpen2(null);
		//buttons.clear();
	}

	/**
	 * This is the implementation of the MRJ open document event, and the
	 * Windows XP open document will be routed through this too.
	 */
	public void handleOpenFile(File file) {
		// System.out.println("handling open file: " + file);
		handleOpen(file.getAbsolutePath());
	}

	private String selectFile() {
		File directory = null;
		String loadDir = Base.preferences.get("ui.open_dir", null);
		if (loadDir != null) { directory = new File(loadDir); }
		JFileChooser fc = new JFileChooser(directory);
		FileFilter defaultFilter;
		String[] extensions = {".gcode",".ngc",".stl"};
		fc.addChoosableFileFilter(defaultFilter = new ExtensionFilter(extensions,"GCode or STL files"));
		String[] gcodeExtensions = {".gcode",".ngc"};
		fc.addChoosableFileFilter(new ExtensionFilter(gcodeExtensions,"GCode files"));
		fc.addChoosableFileFilter(new ExtensionFilter(".stl","STL files"));
		fc.addChoosableFileFilter(new ExtensionFilter(".obj","OBJ files (experimental)"));
		fc.addChoosableFileFilter(new ExtensionFilter(".dae","Collada files (experimental)"));
		fc.setAcceptAllFileFilterUsed(true);
		fc.setFileFilter(defaultFilter);
		fc.setDialogTitle("Open a gcode or model file...");
		fc.setDialogType(JFileChooser.OPEN_DIALOG);
		fc.setFileHidingEnabled(false);
		int rv = fc.showOpenDialog(this);
	    if (rv == JFileChooser.APPROVE_OPTION) {
	    	fc.getSelectedFile().getName();
	    	Base.preferences.put("ui.open_dir",fc.getCurrentDirectory().getAbsolutePath());
	    	return fc.getSelectedFile().getAbsolutePath();
	    } else {
	    	return null;
	    }
	}
	
	/**
	 * Open a sketch given the full path to the .gcode file. Pass in 'null' to
	 * prompt the user for the name of the sketch.
	 */
	public void handleOpen(final String ipath) {
		// haven't run across a case where i can verify that this works
		// because open is usually very fast.
//		buttons.activate(MainButtonPanel.OPEN);
		SwingUtilities.invokeLater(new Runnable() {
			public void run() {
				String path = ipath;
				if (path == null) { // "open..." selected from the menu
					path = selectFile();
					if (path == null)
						return;
				}
				Base.logger.info("Loading "+path);
				handleOpenPath = path;
				checkModified(HANDLE_OPEN);
			}
		});
	}

	/**
	 * Open a sketch from a particular path, but don't check to save changes.
	 * Used by Sketch.saveAs() to re-open a sketch after the "Save As"
	 */
	public void handleOpenUnchecked(String path, int codeIndex, int selStart,
			int selStop, int scrollPos) {
		handleOpen2(path);

		setCode(build.getCode());
		textarea.select(selStart, selStop);
		// textarea.updateScrollBars();
		textarea.setScrollPosition(scrollPos);
	}

	/**
	 * Second stage of open, occurs after having checked to see if the
	 * modifications (if any) to the previous sketch need to be saved.
	 */
	protected void handleOpen2(String path) {
		if (path != null && !new File(path).exists()) {
			JOptionPane.showMessageDialog(this, "The file "+path+" could not be found.", "File not found", JOptionPane.ERROR_MESSAGE);
			return;
		}
		try {
			setCursor(Cursor.getPredefinedCursor(Cursor.WAIT_CURSOR));
			// loading may take a few moments for large files

			build = new Build(this, path);
			setCode(build.getCode());
			setModel(build.getModel());
			updateBuild();
			buttons.updateFromMachine(machine);
			if (null != path) {
				handleOpenPath = path;
				mruList.update(path);
				reloadMruMenu();
			}
			if (Base.preferences.getBoolean("console.auto_clear",false)) {
				console.clear();
			}
		} catch (Exception e) {
			error(e);
		} finally {
			this.setCursor(Cursor.getDefaultCursor());
		}
	}

	/**
	 * Actually handle the save command. If 'force' is set to false, this will
	 * happen in another thread so that the message area will update and the
	 * save button will stay highlighted while the save is happening. If 'force'
	 * is true, then it will happen immediately. This is used during a quit,
	 * because invokeLater() won't run properly while a quit is happening.
	 */
	public void handleSave(boolean force) {
		Runnable saveWork = new Runnable() {
			public void run() {
				Base.logger.info("Saving...");
				try {
					if (build.save()) {
						Base.logger.info("Save operation complete.");
					} else {
						Base.logger.info("Save operation aborted.");
					}
				} catch (IOException e) {
					// show the error as a message in the window
					error(e);
					// zero out the current action,
					// so that checkModified2 will just do nothing
					checkModifiedMode = 0;
					// this is used when another operation calls a save
				}
			}
		};		
		if (force) { saveWork.run(); }
		else { SwingUtilities.invokeLater(saveWork); }
	}

	public void handleSaveAs() {
		SwingUtilities.invokeLater(new Runnable() {
			public void run() {
				// TODO: lock sketch?
				Base.logger.info("Saving...");
				try {
					if (build.saveAs()) {
						updateBuild();
						Base.logger.info("Save operation complete.");
						mruList.update(build.getMainFilePath());
						// TODO: Add to MRU?
					} else {
						Base.logger.info("Save operation aborted.");
					}
				} catch (IOException e) {
					// show the error as a message in the window
					error(e);
				}
			}
		});
	}
	
	/**
	 * Quit, but first ask user if it's ok. Also store preferences to disk just
	 * in case they want to quit. Final exit() happens in MainWindow since it has
	 * the callback from EditorStatus.
	 */
	public void handleQuitInternal() {
		if (!confirmBuildAbort()) return;
		try {
			if (simulationThread != null) {
				simulationThread.interrupt();
				simulationThread.join();
			}
			if (estimationThread != null) {
				estimationThread.interrupt();
				estimationThread.join();
			}
		} catch (InterruptedException e) {
			assert (false);
		}

		// cleanup our machine/driver.
		if (machine != null) {
			machine.dispose();
			machine = null;
		}

		checkModified(HANDLE_QUIT);
	}

	/**
	 * Method for the MRJQuitHandler, needs to be dealt with differently than
	 * the regular handler because OS X has an annoying implementation <A
	 * HREF="http://developer.apple.com/qa/qa2001/qa1187.html">quirk</A> that
	 * requires an exception to be thrown in order to properly cancel a quit
	 * message.
	 */
	public void handleQuit() {
		SwingUtilities.invokeLater(new Runnable() {
			public void run() {
				handleQuitInternal();
			}
		});

		// Throw IllegalStateException so new thread can execute.
		// If showing dialog on this thread in 10.2, we would throw
		// upon JOptionPane.NO_OPTION
		throw new IllegalStateException("Quit Pending User Confirmation");
	}

	/**
	 * Clean up files and store UI preferences on shutdown.  This is called by
	 * the shutdown hook and will be run in virtually all shutdown scenarios.
	 * Because it is used in a shutdown hook, there is no reason to call this
	 * method explicit.y
	 */
	public void onShutdown() {

		storePreferences();
		console.handleQuit();
	}

	protected void handleReference() {
		String text = textarea.getSelectedText().trim();

		if (text.length() == 0) {
			message("First select a word to find in the reference.");

		} else {
			String referenceFile = PdeKeywords.getReference(text);
			// System.out.println("reference file is " + referenceFile);
			if (referenceFile == null) {
				message("No reference available for \"" + text + "\"");
			} else {
				Base.showReference(referenceFile + ".html");
			}
		}
	}

	public void highlightLine(int lnum) {
		if (lnum < 0) {
			textarea.select(0, 0);
			return;
		}
		// System.out.println(lnum);
		String s = textarea.getText();
		int len = s.length();
		int st = -1;
		int ii = 0;
		int end = -1;
		int lc = 0;
		if (lnum == 0)
			st = 0;
		for (int i = 0; i < len; i++) {
			ii++;
			// if ((s.charAt(i) == '\n') || (s.charAt(i) == '\r')) {
			boolean newline = false;
			if (s.charAt(i) == '\r') {
				if ((i != len - 1) && (s.charAt(i + 1) == '\n')) {
					i++; // ii--;
				}
				lc++;
				newline = true;
			} else if (s.charAt(i) == '\n') {
				lc++;
				newline = true;
			}
			if (newline) {
				if (lc == lnum)
					st = ii;
				else if (lc == lnum + 1) {
					// end = ii;
					// to avoid selecting entire, because doing so puts the
					// cursor on the next line [0090]
					end = ii - 1;
					break;
				}
			}
		}
		if (end == -1)
			end = len;

		// sometimes KJC claims that the line it found an error in is
		// the last line in the file + 1. Just highlight the last line
		// in this case. [dmose]
		if (st == -1)
			st = len;

		textarea.select(st, end);
	}

	// ...................................................................

	/**
	 * Show an error int the status bar.
	 */
	public void error(String what) {
		Base.logger.severe(what);
	}

	public void error(Exception e) {
		if (e == null) {
			Base.logger.severe("MainWindow.error() was passed a null exception.");
			return;
		}

		// not sure if any RuntimeExceptions will actually arrive
		// through here, but gonna check for em just in case.
		String mess = e.getMessage();
		if (mess != null) {
			String rxString = "RuntimeException: ";
			if (mess.indexOf(rxString) == 0) {
				mess = mess.substring(rxString.length());
			}
			String javaLang = "java.lang.";
			if (mess.indexOf(javaLang) == 0) {
				mess = mess.substring(javaLang.length());
			}
		}
		Base.logger.log(Level.SEVERE,mess,e);
	}

	public void message(String msg) {
		Base.logger.info(msg);
	}

	// ...................................................................

	/**
	 * Returns the edit popup menu.
	 */
	class TextAreaPopup extends JPopupMenu {
		// String currentDir = System.getProperty("user.dir");
		String referenceFile = null;

		JMenuItem cutItem, copyItem;

		JMenuItem referenceItem;

		public TextAreaPopup() {
			JMenuItem item;

			cutItem = new JMenuItem("Cut");
			cutItem.addActionListener(new ActionListener() {
				public void actionPerformed(ActionEvent e) {
					textarea.cut();
					build.getCode().setModified(true);
				}
			});
			this.add(cutItem);

			copyItem = new JMenuItem("Copy");
			copyItem.addActionListener(new ActionListener() {
				public void actionPerformed(ActionEvent e) {
					textarea.copy();
				}
			});
			this.add(copyItem);

			item = new JMenuItem("Paste");
			item.addActionListener(new ActionListener() {
				public void actionPerformed(ActionEvent e) {
					textarea.paste();
					build.getCode().setModified(true);
				}
			});
			this.add(item);

			item = new JMenuItem("Select All");
			item.addActionListener(new ActionListener() {
				public void actionPerformed(ActionEvent e) {
					textarea.selectAll();
				}
			});
			this.add(item);

			this.addSeparator();

			referenceItem = new JMenuItem("Find in Reference");
			referenceItem.addActionListener(new ActionListener() {
				public void actionPerformed(ActionEvent e) {
					// Base.showReference(referenceFile + ".html");
					handleReference(); // textarea.getSelectedText());
				}
			});
			this.add(referenceItem);
		}

		// if no text is selected, disable copy and cut menu items
		public void show(Component component, int x, int y) {
			if (textarea.isSelectionActive()) {
				cutItem.setEnabled(true);
				copyItem.setEnabled(true);

				String sel = textarea.getSelectedText().trim();
				referenceFile = PdeKeywords.getReference(sel);
				referenceItem.setEnabled(referenceFile != null);

			} else {
				cutItem.setEnabled(false);
				copyItem.setEnabled(false);
				referenceItem.setEnabled(false);
			}
			super.show(component, x, y);
		}
	}

	protected void setMachine(MachineController machine) {
		if (this.machine != machine) {
			if (this.machine != null) {
				this.machine.dispose();
			}
			this.machine = machine;
			if (machine != null) {
				machine.setCodeSource(new JEditTextAreaSource(textarea));
				machine.setMainWindow(this);
				machine.addMachineStateListener(this);
				machine.addMachineStateListener(machineStatusPanel);
				machine.addMachineStateListener(buttons);
			}
		}
		if (machine == null) {
			// Buttons will need an explicit null state notification
			buttons.machineStateChanged(new MachineStateChangeEvent(null, new MachineState()));
		}
		machineStatusPanel.setMachine(this.machine);
		// TODO: PreviewPanel: update with new machine
	}
	
	public MachineController getMachine(){
		return this.machine;
	}

	/**
	 * 
	 * @param name       name of the machine
	 * @param connect	 auto-connect on load. Usually true, but can be set to false to avoid talking on the serial port
	 */
	public void loadMachine(String name, Boolean connect) {
		setMachine(Base.loadMachine(name));
		if (getMachine() == null) return; // abort on no selected machine
		reloadSerialMenu();
		
		if(previewPanel != null)
		{
			/* FIXME: This is probably not the best place to do the reload. We need
			 * the BuildVolume information (through MachineModel) which apparently
			 * isn't initialized yet when this is called...
			 */
			Base.logger.fine("RELOADING the machine... removing previewPanel...");
			getPreviewPanel().rebuildScene();
			updateBuild();
		}
		
		if (!connect) return;

		if (machine.driver instanceof UsesSerial) {
			UsesSerial us = (UsesSerial)machine.driver;
			String targetPort;
			
			if (Base.preferences.getBoolean("serial.use_machines",true) &&
					us.isExplicit()) {
				targetPort = us.getPortName();
			} else {
				targetPort = Base.preferences.get("serial.last_selected", null);
			}
			if (targetPort != null) {
				try {
					synchronized(us) {
						Serial current = us.getSerial();
						System.err.println("Current serial port: "+((current==null)?"null":current.getName())+", specified "+targetPort);
						if (current == null || !current.getName().equals(targetPort)) {
							us.setSerial(new Serial(targetPort,us));
						}
						machine.connect();
					}
				} catch (SerialException e) {
					String msg = e.getMessage();
					if (msg == null) { msg = "."; }
					else { msg = ": "+msg; }
					Base.logger.log(Level.WARNING,
							"Could not use specified serial port ("+targetPort+")"+ msg);
				}
			}
		}
	}

	public void machineProgress(MachineProgressEvent event) {
	}

	public void toolStatusChanged(MachineToolStatusEvent event) {
	}

	BuildElement currentElement;
	
	public void setCurrentElement(BuildElement e) {
		currentElement = e;
		if (currentElement != null) {
			CardLayout cl = (CardLayout)cardPanel.getLayout();
			if (currentElement.getType() == BuildElement.Type.MODEL ) {
				cl.show(cardPanel, MODEL_TAB_KEY);
			} else {
				cl.show(cardPanel, GCODE_TAB_KEY);
			}
			
		}
		updateUndo();
	}
	
	private void updateBuild() {
		header.setBuild(build);
		header.repaint();
		updateUndo();
	}
	
	public void stateChanged(ChangeEvent e) {
		// We get a change event when another tab is selected.
		setCurrentElement(header.getSelectedElement());
	}

	public void generationComplete(Completion completion, Object details) {
		// if success, update header and switch to code
		if (completion == Completion.SUCCESS) {
			if (build.getCode() != null) {
				setCode(build.getCode());
			}
			buttons.updateFromMachine(machine);
			updateBuild();
		}
	}

	public void updateGenerator(String message) {
		// ignore
	}
}<|MERGE_RESOLUTION|>--- conflicted
+++ resolved
@@ -749,10 +749,6 @@
 		File examplesDir = Base.getApplicationFile("examples");
 		Pattern p = Pattern.compile("[^\\.]*\\.[sS][tT][lL]$");
 		JMenuItem m = buildMenuFromPath(examplesDir,p);
-<<<<<<< HEAD
-		m.setText("Examples");
-		return m;
-=======
 		if(m == null) {
 			JMenuItem m2 = new JMenu("Examples");
 			m2.add(new JMenuItem("No example dirs found."));
@@ -762,17 +758,12 @@
 			m.setText("Examples");
 			return m;
 		}
->>>>>>> 818a8cf1
 	}
 
 	private JMenuItem buildScriptsMenu() {
 		File examplesDir = Base.getApplicationFile("scripts");
 		Pattern p = Pattern.compile("[^\\.]*\\.[gG][cC][oO][dD][eE]$");
 		JMenuItem m = buildMenuFromPath(examplesDir,p);
-<<<<<<< HEAD
-		m.setText("Scripts");
-		return m;
-=======
 		if(m == null) {
 			JMenuItem m2 = new JMenu("Scripts");
 			m2.add(new JMenuItem("No scripts found."));
@@ -782,7 +773,6 @@
 			m.setText("Scripts");
 			return m;
 		}
->>>>>>> 818a8cf1
 	}
 
 	protected JMenu buildGCodeMenu() {
