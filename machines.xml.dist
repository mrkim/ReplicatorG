<?xml version="1.1" encoding="utf-8"?>
<machines>
	<!-- do not remove this machine configuration!!! -->
	<machine>
		<name>3-Axis Simulator</name>
		<geometry type="cartesian">
			<axis id="x" length="100" maxfeedrate="1000" stepspermm="11.4485" endstops="both"/>
			<axis id="y" length="100" maxfeedrate="1000" stepspermm="11.4485" endstops="both"/>
			<axis id="z" length="100" maxfeedrate="100" stepspermm="320" endstops="both"/>
		</geometry>
		<tools>
			<tool name="Pinch Wheel Extruder v1.1" type="extruder" material="abs" motor="true" floodcoolant="false" mistcoolant="false" fan="true" valve="false" collet="false" heater="true"/>
		</tools>
		<clamps></clamps>
		<driver name="null"> <!-- use a fake driver -->
			<speedup>20</speedup> <!-- amount to speed up print process:  1 = realtime, 2 = 2x, 10 = 10x, etc. -->
		</driver>
	</machine>
	<!-- Cupcake prototype description -->
	<machine>
		<name>Cupcake CNC</name>
		<geometry type="cartesian">
			<!-- different pulleys on X and Y axii -->
			<axis id="x" length="100" maxfeedrate="5000" stepspermm="11.767463" endstops="min"/> 
			<axis id="y" length="100" maxfeedrate="5000" stepspermm="11.767463" endstops="min"/>
			<axis id="z" length="100" maxfeedrate="150" stepspermm="320" endstops="min"/>
		</geometry>
		<tools>
			<tool name="Pinch Wheel Extruder v1.1" type="extruder" material="abs" motor="true" floodcoolant="false" mistcoolant="false" fan="true" valve="false" collet="false" heater="true"/>
		</tools>
		<clamps></clamps>
		<driver name="sanguino3g">
			<!-- optional: <portname>COM1</portname> -->
			<rate>38400</rate>
		</driver>
		<warmup>
		</warmup>
		<cooldown>
(Turn off steppers after a build.)
M18
		</cooldown>
	</machine>
	<machine>
		<name>Cupcake CNC w/ automated build platform</name>
		<geometry type="cartesian">
			<!-- different pulleys on X and Y axii -->
			<axis id="x" length="100" maxfeedrate="5000" stepspermm="11.767463"/> 
			<axis id="y" length="100" maxfeedrate="5000" stepspermm="11.767463"/>
			<axis id="z" length="100" maxfeedrate="150" stepspermm="320"/>
		</geometry>
		<tools>
			<tool name="Plastruder Mk5" type="extruder" material="abs" motor="true" floodcoolant="false" mistcoolant="false" fan="false" valve="false" automatedplatform="true" heatedplatform="true" collet="false" heater="true"/>
		</tools>
		<clamps></clamps>
		<driver name="sanguino3g">
			<!-- optional: <portname>COM1</portname> -->
			<rate>38400</rate>
		</driver>
		<warmup>
		</warmup>
		<cooldown>
(Turn off steppers after a build.)
M18
		</cooldown>
	</machine>
	<machine>
		<name>Cupcake CNC w/ heated build platform</name>
		<geometry type="cartesian">
			<!-- different pulleys on X and Y axii -->
			<axis id="x" length="100" maxfeedrate="5000" stepspermm="11.767463" endstops="min"/> 
			<axis id="y" length="100" maxfeedrate="5000" stepspermm="11.767463" endstops="min"/>
			<axis id="z" length="96" maxfeedrate="150" stepspermm="320" endstops="min"/>
		</geometry>
		<tools>
			<tool name="Pinch Wheel Extruder v1.1a" type="extruder" material="abs" motor="true" floodcoolant="false" mistcoolant="false" fan="true" valve="false" heatedplatform="true" collet="false" heater="true"/>
		</tools>
		<clamps></clamps>
		<driver name="sanguino3g">
			<!-- optional: <portname>COM1</portname> -->
			<rate>38400</rate>
		</driver>
		<warmup>
		</warmup>
		<cooldown>
(Turn off steppers after a build.)
M18
		</cooldown>
	</machine>
	<machine experimental="1">
		<name>Cupcake CNC w/ HBP, 2 toolheads</name>
		<geometry type="cartesian">
			<!-- different pulleys on X and Y axii -->
			<axis id="x" length="100" maxfeedrate="5000" stepspermm="11.767463"/> 
			<axis id="y" length="100" maxfeedrate="5000" stepspermm="11.767463"/>
			<axis id="z" length="96" maxfeedrate="150" stepspermm="320"/>
		</geometry>
		<tools>
			<tool index="3" name="Build material" type="extruder" material="abs" motor="true" floodcoolant="false" mistcoolant="false" fan="true" valve="false" heatedplatform="true" collet="false" heater="true"/>
			<tool index="4" name="Support material" type="extruder" material="abs" motor="true" floodcoolant="false" mistcoolant="false" fan="true" valve="false" heatedplatform="false" collet="false" heater="true"/>
		</tools>
		<clamps></clamps>
		<driver name="sanguino3g">
			<!-- optional: <portname>COM1</portname> -->
			<rate>38400</rate>
		</driver>
		<warmup>
		</warmup>
		<cooldown>
(Turn off steppers after a build.)
M18
		</cooldown>
	</machine>
	<machine>
		<name>Cupcake CNC w/ frostruder</name>
		<!-- This configuration is for cupcakes outfitted with a frostruder. -->
		<geometry type="cartesian">
			<!-- different pulleys on X and Y axii -->
			<axis id="x" length="100" maxfeedrate="5000" stepspermm="11.767463" endstops="min"/> 
			<axis id="y" length="100" maxfeedrate="5000" stepspermm="11.767463" endstops="min"/>
			<axis id="z" length="100" maxfeedrate="150" stepspermm="320" endstops="min"/>
		</geometry>
		<tools>
			<tool name="Frostruder v1.0" type="extruder" material="abs" motor="false" floodcoolant="false" mistcoolant="false" fan="true" valve="true" collet="false" heater="false">
				<remap port="fan" name="Pressure Valve" actuated="open"/>
				<remap port="valve" name="Relief Valve" actuated="open"/>
			</tool>
		</tools>
		<clamps></clamps>
		<driver name="sanguino3g">
			<!-- optional: <portname>COM1</portname> -->
			<rate>38400</rate>
		</driver>
		<warmup>
		</warmup>
		<cooldown>
(Turn off steppers after a build.)
M18
		</cooldown>
	</machine>
	<!-- Cupcake prototype description -->
	<machine experimental="1">
		<name>EXPERIMENTAL - Cupcake CNC (with SMD v2.4)</name>
		<geometry type="cartesian">
			<!-- different pulleys on X and Y axii -->
			<axis id="x" length="100" maxfeedrate="5000" stepspermm="47.069852" endstops="min"/>  <!-- eighth-step driver -->
			<axis id="y" length="100" maxfeedrate="5000" stepspermm="47.0698523" endstops="min"/>  <!-- eighth-step driver -->
			<axis id="z" length="100" maxfeedrate="150" stepspermm="160" endstops="min"/> <!-- full-step driver -->
		</geometry>
		<tools>
			<tool name="Pinch Wheel Extruder v1.1" type="extruder" material="abs" motor="true" floodcoolant="false" mistcoolant="false" fan="true" valve="false" collet="false" heater="true"/>
		</tools>
		<clamps></clamps>
		<driver name="sanguino3g">
			<!-- optional: <portname>COM1</portname> -->
			<rate>38400</rate>
		</driver>
		<warmup>
		</warmup>
		<cooldown>
(Turn off steppers after a build.)
M18
		</cooldown>
	</machine>
	<machine experimental="1">
		<name>EXPERIMENTAL - Cupcake CNC (Driver 3.0 and Acme threads)</name>
		<geometry type="cartesian">
			<!-- different pulleys on X and Y axii -->
			<axis id="x" length="100" maxfeedrate="5000" stepspermm="47.069852" endstops="min"/>  <!-- eighth-step driver -->
			<axis id="y" length="100" maxfeedrate="5000" stepspermm="47.0698523" endstops="min"/>  <!-- eighth-step driver -->
			<axis id="z" length="100" maxfeedrate="200" stepspermm="1308" endstops="min"/> <!-- eighth-step driver -->
		</geometry>
		<tools>
			<tool name="Pinch Wheel Extruder v1.1" type="extruder" material="abs" motor="true" floodcoolant="false" mistcoolant="false" fan="true" valve="false" collet="false" heater="true"/>
		</tools>
		<clamps></clamps>
		<driver name="sanguino3g">
			<!-- optional: <portname>COM1</portname> -->
			<rate>38400</rate>
		</driver>
		<warmup>
		</warmup>
		<cooldown>
(Turn off steppers after a build.)
M18
		</cooldown>
	</machine>
	<machine experimental="1">
		<name>EXPERIMENTAL - Thingomatic - Gen 4</name>
		<geometry type="cartesian">
			<!-- different pulleys on X and Y axii -->
			<axis id="x" length="96" maxfeedrate="4000" stepspermm="47.069852" endstops="min"/>  <!-- Pulley dia: 10.82mm / 1/8 step = 1/(10.82 * pi / 1600) -->
			<axis id="y" length="108" maxfeedrate="4000" stepspermm="47.069852" endstops="min"/>  <!-- Pulley dia: 10.82mm / 1/8 step = 1/(10.82 * pi / 1600) -->
			<axis id="z" length="100" maxfeedrate="1000" stepspermm="200" endstops="min"/> <!-- TR-8x8 Z axis = 1/(8/1600) -->
		</geometry>
		<tools>
			<tool name="Plastruder MK5" type="extruder" material="abs" motor="true" floodcoolant="false" mistcoolant="false" fan="true" valve="false" heatedplatform="true" collet="false" heater="true"/>
		</tools>
		<clamps></clamps>
		<driver name="makerbot4g">
			<!-- optional: <portname>COM1</portname> -->
			<rate>115200</rate>
		</driver>
		<warmup>
		</warmup>
		<cooldown>
(Turn off steppers after a build.)
M18
		</cooldown>
	</machine>
	<machine experimental="1">
<<<<<<< Updated upstream
=======
		<name>EXPERIMENTAL - Thingomatic - 5 axes</name>
		<geometry type="cartesian">
			<!-- different pulleys on X and Y axii -->
			<axis id="x" length="96" maxfeedrate="4000" scale="47.069852" endstops="min"/>  <!-- Pulley dia: 10.82mm / 1/8 step = 1/(10.82 * pi / 1600) -->
			<axis id="y" length="108" maxfeedrate="4000" scale="47.069852" endstops="min"/>  <!-- Pulley dia: 10.82mm / 1/8 step = 1/(10.82 * pi / 1600) -->
			<axis id="z" length="100" maxfeedrate="1000" scale="200" endstops="min"/> <!-- TR-8x8 Z axis = 1/(8/1600) -->
			<axis id="a" length="100" maxfeedrate="200" scale="200"/>
			<axis id="b" length="100" maxfeedrate="200" scale="200"/>
		</geometry>
		<tools>
			<tool name="Plastruder MK5" type="extruder" material="abs" motor="true" floodcoolant="false" mistcoolant="false" fan="true" valve="false" heatedplatform="true" collet="false" heater="true"/>
		</tools>
		<clamps></clamps>
		<driver name="makerbot4g">
			<!-- optional: <portname>COM1</portname> -->
			<rate>115200</rate>
		</driver>
		<warmup>
		</warmup>
		<cooldown>
(Turn off steppers after a build.)
M18
		</cooldown>
	</machine>
	<machine experimental="1">
<<<<<<< HEAD
		<name>EXPERIMENTAL - Thingomatic - 5 axes</name>
		<geometry type="cartesian">
			<!-- different pulleys on X and Y axii -->
			<axis id="x" length="96" maxfeedrate="4000" scale="47.069852" endstops="min"/>  <!-- Pulley dia: 10.82mm / 1/8 step = 1/(10.82 * pi / 1600) -->
			<axis id="y" length="108" maxfeedrate="4000" scale="47.069852" endstops="min"/>  <!-- Pulley dia: 10.82mm / 1/8 step = 1/(10.82 * pi / 1600) -->
			<axis id="z" length="100" maxfeedrate="1000" scale="200" endstops="min"/> <!-- TR-8x8 Z axis = 1/(8/1600) -->
			<axis id="a" length="100" maxfeedrate="200" scale="200"/>
			<axis id="b" length="100" maxfeedrate="200" scale="200"/>
		</geometry>
		<tools>
			<tool name="Plastruder MK5" type="extruder" material="abs" motor="true" floodcoolant="false" mistcoolant="false" fan="true" valve="false" heatedplatform="true" collet="false" heater="true"/>
		</tools>
		<clamps></clamps>
		<driver name="sanguino3g">
			<!-- optional, defaults to first serial port found.    <portname>COM1</portname> -->
			<!-- required: we need 8 bit and 38400 baud. -->
			<rate>38400</rate>
			<parity>8</parity>
			<!-- optional, defaults to 1.                          <databits>1</databits> -->
			<!-- optional, defaults to N.                          <stopbits>N</stopbits> -->
			<debuglevel>0</debuglevel>
		</driver>
		<warmup>
		</warmup>
		<cooldown>
(Turn off steppers after a build.)
M18
		</cooldown>
	</machine>
	<machine experimental="1">
=======
>>>>>>> Stashed changes
>>>>>>> 7d2f7526
		<name>EXPERIMENTAL - Thingomatic - Candy</name>
		<geometry type="cartesian">
			<!-- different pulleys on X and Y axii -->
			<axis id="x" length="96" maxfeedrate="4000" stepspermm="13.2629119" endstops="min"/>  <!-- Pulley dia: 9.60mm / 1/8 step = 1/(9.60 * pi / 400) -->
			<axis id="y" length="108" maxfeedrate="4000" stepspermm="13.2629119" endstops="min"/>  <!-- Pulley dia: 9.60mm / 1/8 step = 1/(9.60 * pi / 400) -->
			<axis id="z" length="100" maxfeedrate="1000" stepspermm="50" endstops="min"/> <!-- TR-8x8 Z axis = 1/(8/400) -->
		</geometry>
		<tools>
			<tool name="Plastruder MK5" type="extruder" material="abs" motor="true" floodcoolant="false" mistcoolant="false" fan="true" valve="false" heatedplatform="true" collet="false" heater="true"/>
		</tools>
		<clamps></clamps>
		<driver name="makerbot4g">
			<!-- optional: <portname>COM1</portname> -->
			<rate>115200</rate>
		</driver>
		<warmup>
		</warmup>
		<cooldown>
(Turn off steppers after a build.)
M18
		</cooldown>
	</machine>
	<machine experimental="1">
		<name>EXPERIMENTAL - Thingomatic Halfstep</name>
		<geometry type="cartesian">
			<!-- different pulleys on X and Y axii -->
			<axis id="x" length="96" maxfeedrate="4000" stepspermm="11.767463" endstops="min"/>  <!-- Pulley dia: 10.82mm / 1/4 step = 1/(10.82 * pi / 400) -->
			<axis id="y" length="108" maxfeedrate="4000" stepspermm="11.767463" endstops="min"/>  <!-- Pulley dia: 10.82mm / 1/4 step = 1/(10.82 * pi / 400) -->
			<axis id="z" length="100" maxfeedrate="1000" stepspermm="50" endstops="min"/> <!-- TR-8x8 Z axis = 1/(8/400) -->
		</geometry>
		<tools>
			<tool name="Plastruder MK5" type="extruder" material="abs" motor="true" floodcoolant="false" mistcoolant="false" fan="true" valve="false" heatedplatform="true" collet="false" heater="true"/>
		</tools>
		<clamps></clamps>
		<driver name="makerbot4g">
			<!-- optional: <portname>COM1</portname> -->
			<rate>115200</rate>
		</driver>
		<warmup>
		</warmup>
		<cooldown>
(Turn off steppers after a build.)
M18
		</cooldown>
	</machine>
        <machine experimental="1">
                <name>Mendel with Gen 3 Electronics (19200 Baud)</name>
                <geometry type="cartesian">
                        <!-- different pulleys on X and Y axii -->
                        <axis id="x" length="200" maxfeedrate="5000" stepspermm="47.069852" endstops="min"/>  <!-- 16th-step driver -->
                        <axis id="y" length="200" maxfeedrate="5000" stepspermm="47.0698523" endstops="min"/>  <!-- 16th-step driver -->
                        <axis id="z" length="140" maxfeedrate="30" stepspermm="160" endstops="min"/> <!-- quarter-step driver -->
                </geometry>
                <tools>
                        <tool name="Stepper-based extruder" type="extruder" material="abs" motor="true" floodcoolant="false" mistcoolant="false" fan="true" valve="false" collet="false" heater="true" motor_steps="200" heatedplatform="true" />
                </tools>
                <clamps></clamps>
                <help name="RepRap Help" url="http://www.reprap.org/ReplicatorG"></help>
                <driver name="reprap5d">
                        <!-- optional: <portname>COM1</portname> -->
                        <rate>19200</rate>
                </driver>
                <warmup>
                </warmup>
                <cooldown>
(Turn off steppers after a build.)
M108 S0
                </cooldown>
        </machine>

        <machine experimental="1">
                <name>Mendel with Mega/RAMPS Electronics (57600 baud)</name>
                <geometry type="cartesian">
                        <!-- different pulleys on X and Y axii -->
                        <axis id="x" length="200" maxfeedrate="5000" stepspermm="47.069852" endstops="min"/>  <!-- 16th-step driver -->
                        <axis id="y" length="200" maxfeedrate="5000" stepspermm="47.0698523" endstops="min"/>  <!-- 16th-step driver -->
                        <axis id="z" length="140" maxfeedrate="150" stepspermm="160" endstops="min"/> <!-- quarter-step driver -->
                </geometry>
                <tools>
                        <tool name="Stepper-based extruder" type="extruder" material="abs" motor="true" floodcoolant="false" mistcoolant="false" fan="true" valve="false" collet="false" heater="true" motor_steps="200" heatedplatform="true" />
                </tools>
                <clamps></clamps>
                <help name="RepRap Help" url="http://www.reprap.org/ReplicatorG"></help>
                <driver name="reprap5d">
                        <!-- optional: <portname>COM1</portname> -->
                        <rate>57600</rate>
                </driver>
                <warmup>
                </warmup>
                <cooldown>
(Turn off steppers after a build.)
M108 S0
                </cooldown>
        </machine>
        <machine experimental="1">
                <name>Ultimaker v1.0 (5D firmware)</name>
                <geometry type="cartesian">
                        <!-- different pulleys on X and Y axii -->
                        <axis id="x" length="210" maxfeedrate="5000" stepspermm="47.069852" endstops="min"/>  <!-- 16th-step driver -->
                        <axis id="y" length="210" maxfeedrate="5000" stepspermm="47.0698523" endstops="min"/>  <!-- 16th-step driver -->
                        <axis id="z" length="210" maxfeedrate="150" stepspermm="160" endstops="min"/> <!-- quarter-step driver -->
                </geometry>
                <tools>
                        <tool name="Stepper-based pinch extruder" type="extruder" material="abs" motor="true" floodcoolant="false" mistcoolant="false" fan="true" valve="false" collet="false" heater="true" heatedplatform="true" motor_steps="200" />
                </tools>
                <clamps></clamps>
                <firmware url="http://firmware.ultimaker.com/latest" autoupgrade="false"></firmware>
                <help name="Ultimaking Guide" url="http://www.ultimaker.com/guide"></help>
                <driver name="reprap5d">
                        <!-- optional: <portname>COM1</portname> -->
                        <rate>57600</rate>
                </driver>
                <warmup>
                </warmup>
                <cooldown>
(Turn off steppers after a build.)
M108 S0
                </cooldown>
        </machine>
</machines><|MERGE_RESOLUTION|>--- conflicted
+++ resolved
@@ -208,8 +208,6 @@
 		</cooldown>
 	</machine>
 	<machine experimental="1">
-<<<<<<< Updated upstream
-=======
 		<name>EXPERIMENTAL - Thingomatic - 5 axes</name>
 		<geometry type="cartesian">
 			<!-- different pulleys on X and Y axii -->
@@ -235,40 +233,6 @@
 		</cooldown>
 	</machine>
 	<machine experimental="1">
-<<<<<<< HEAD
-		<name>EXPERIMENTAL - Thingomatic - 5 axes</name>
-		<geometry type="cartesian">
-			<!-- different pulleys on X and Y axii -->
-			<axis id="x" length="96" maxfeedrate="4000" scale="47.069852" endstops="min"/>  <!-- Pulley dia: 10.82mm / 1/8 step = 1/(10.82 * pi / 1600) -->
-			<axis id="y" length="108" maxfeedrate="4000" scale="47.069852" endstops="min"/>  <!-- Pulley dia: 10.82mm / 1/8 step = 1/(10.82 * pi / 1600) -->
-			<axis id="z" length="100" maxfeedrate="1000" scale="200" endstops="min"/> <!-- TR-8x8 Z axis = 1/(8/1600) -->
-			<axis id="a" length="100" maxfeedrate="200" scale="200"/>
-			<axis id="b" length="100" maxfeedrate="200" scale="200"/>
-		</geometry>
-		<tools>
-			<tool name="Plastruder MK5" type="extruder" material="abs" motor="true" floodcoolant="false" mistcoolant="false" fan="true" valve="false" heatedplatform="true" collet="false" heater="true"/>
-		</tools>
-		<clamps></clamps>
-		<driver name="sanguino3g">
-			<!-- optional, defaults to first serial port found.    <portname>COM1</portname> -->
-			<!-- required: we need 8 bit and 38400 baud. -->
-			<rate>38400</rate>
-			<parity>8</parity>
-			<!-- optional, defaults to 1.                          <databits>1</databits> -->
-			<!-- optional, defaults to N.                          <stopbits>N</stopbits> -->
-			<debuglevel>0</debuglevel>
-		</driver>
-		<warmup>
-		</warmup>
-		<cooldown>
-(Turn off steppers after a build.)
-M18
-		</cooldown>
-	</machine>
-	<machine experimental="1">
-=======
->>>>>>> Stashed changes
->>>>>>> 7d2f7526
 		<name>EXPERIMENTAL - Thingomatic - Candy</name>
 		<geometry type="cartesian">
 			<!-- different pulleys on X and Y axii -->
