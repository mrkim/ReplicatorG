0022 ReplicatorG
Contributions:
* justjoheinz: added profile delete button
* nazdravi: check for "python2" for compatibility on systems which default to python 3.x

0021 ReplicatorG
Bugfix release
* Refactored controller/driver interaction to move buffer-full retries to controller responsibilities
* Do not send stop packet on program exit when quitting ReplicatorG
Contributions:
* justjoheinz: turn off control panel and build menu options when disconnected
<<<<<<< HEAD
* charlespax: skeinforge tweaks (checkin of Nick Starno's code)
=======
* Erik: added 5D driver for RepRap's and compatible firmwares (Ultimaker)
* Erik: STL preview now is the actual build volumes configured in machines.xml
>>>>>>> a49de32b

0020 ReplicatorG
Removed:
* Took out temperature monitoring
New features:
* Pulled in skeinforge 31
* Adding new profiles for skeinforge 31
* Added support for v2.5 extruder firmware:
  * Support for motor controller swapping
  * Support for mosfet channel reassignment
Other changes:
* Improving handling for CRC failures
Contributions:
* chlunde: Edge mode on 'e' keypress re-enabled
* Miles Lightwood, Eberhard Rensch, koenkooi:
  created/backported raftless to skeinforge
* Charles Pax: new profiles, machines.xml entry for thingomatic
* justjoheinz: about box fix

0019 ReplicatorG
New features:
* Undo/Redo
* Support for unicorn toolhead (Thanks to Zeeshan M.)
* Better Mac build (thanks Zaggo)
* ABP build profile support
* MkV extruder build profile support
* Support for new 2.4 extruder features (separate HBP PID settings)
* Fixes longstanding Z-axis move breakout issue; continuous xyz motion
  limiting should work properly now
* Alpha .obj file importer
* Alpha .dae file importer


New features:
* Model can now be manipulated and saved
* Model translation
* Model scaling
* Model rotation
* Model reflection
* Autocentering
* New Windows launcher
* Save model prompt when generating a toolpath
* Tabs indicate object modification status
* Explicit python path preference
* Allow user choice of python installation
Contributions:
* Mikko Sivulainen (paeaetech): better estimation for SD uploads
* Mikko Sivulainen (paeaetech): improved serial selection handling
* GitHub user Nazdravi: basic HTTP proxy support on Linux

0017 ReplicatorG
* New features:
** STL files can now be directly loaded and previewed
** Skeinforge 0006 integrated with some simple profiles; STL files
   can now be sliced from within ReplicatorG
** Build concept now encapsulates a gcode slice and an STL model
** Fixed numerous Mac interface issues
** Multiple profiles in skeinforge 0006 (Charles Pax)
* Bug fixes:
** Better handling for 0-length payloads (Aaron Colwell)
** Fix for Mac build issues (Rick Kimball)

0016 ReplicatorG
* New features:
** Rearranged control panel to better suit machines with small screens
** Added temperature monitoring graph to control panel

0015 ReplicatorG
* Bug fixes:
* * gh-44: "Save As" now works as expected
* * New files now work as expected
* * gh-35: No longer resetting machine at startup
* * gh-33: Removed separate concept of current position from
*   gcode parser
* New features:
* * gh-42: arc resolution is now controllable via preferences
* * gh-40: valve/fan outputs renamable in machines.xml.
* * gh-39: frostruder support.
* * gh-37: messages are now color-coded and timestamped
* * gh-32: preference for default sketch at start time
* * Support for tuning the PID parameters on the extruder
*   controller
* * Automatically checks servers for new versions
* * Better shutdown and interrupt behavior

0014 ReplicatorG
* Many small stability fixes
* Faster startup
* Working serial timeouts on Windows and Mac OS X
* Support for new onboard preferences for Motherboard and Extruder Controller
* Fixes for a number of Linux and Mac display issues
* Fix for firmware upload source pref
* The text field in the control panel are now also handled when hitting "Enter"/"Return" (not only when focus is lost).

0013 ReplicatorG
* Added ability to phone home for new firmware
* Improved uploading; no longer need to hit reset on EC or MBs with jumpers
* New cut of drivers, toolchains
* Now checks firmware version upstream and warns of old versions

0012 ReplicatorG
* Added support for v1.8 extruder firmware; dynamically generates
  thermistor table and uploads to extruder firmware

0011 ReplicatorG

* Support for heated build platform
* On startup, ReplicatorG now not only prints the Motherboard's firmware version on the console, but also the Extruder controller's firmware version
* Estimating no longer sends tweets
* Upgraded twitter4j library to 2.0.10 

0010 ReplicatorG

* Status panel responses improved
* Added images for set home/go home buttons
* Reconcilles position after builds
* Connect button added
* Autoscan defaults to disabled
* Display machine's name, if set
* Disable simulation in preferences
* Build to file (to local SD card, for instance)
* Removed post-build resets

00091 ReplicatorG

* Integrated Rick Pollack's TwitterBot code

0009 ReplicatorG

* Moved to Swing file selector
* Remember last opened directory
* Scrolling on lists in uploader, SD card file selector
* Bundled gen3 firmware v1.5 (SD card improvements)
* Bundled gen3 firmware v1.6 (PID control for heater)
* Close control panel on build start
* Only one control panel available at a time
* Added disconnect and control panel buttons

0008 ReplicatorG

* Added avrdude to distributions
* Added firmware binaries and .xml
* Added firmware uploader GUI
* Support for building to named files on the SD card
* Support for building from named files
* Added reset machine button

0007 ReplicatorG

* Fix for issue 15 (credit to Charles Pax)
* Adding constants for SD card write/playback commands
* Basic testing support for SD card builds
* Adding card capture api
* Adding pausability to remote builds
* Switching out gif for png with transparency
* Refactor/prep for SD uploading
* Button bar revision, interface prep for SD card prints
* Fixed up startup window positioning
* Removed preferences store/load race condition that was screwing up window sizing
* moved some shutdown code out of handleQuit2 into proper shutdown hook
* hide drivers marked 'experimental'
* added preference for viewing experimental machine profiles
* busy cursor on long loads
* reduced load time for files in large directory
* proper error messages for SD operations
* added feature check to buttons (only display for 1.3)
* removing skeinforge from 0007, now distributed seperately

0006 ReplicatorG

* Removed editor status bar
* 64-bit Mac OS X fix (courtesy Andreas Fuchs)
* Pass a GCode file in as a command-line parameter (courtesy Andreas Fuchs)
* Moved machine status below buttons and cleaned up display
* Ensure abort signal is sent to S3G on stop
* Display temperature of nozzle during builds
* Add pref for temperature display
* Simulator2D optimizations, faster draws
* Reenabled Ctrl-J shortcut for control panel
* Use port names specified in XML by default, fall back to autoscan
  if not present
* Allow autoscan disabling for machines with scan problems
* Added support for writing onboard configuration data to the machine EEPROM
* Numerous small bug fixes

0005 ReplicatorG

* Large refactor; future maintenance should be simpler
* Automatic scanning on serial ports for devices
* Added dropdown for manual serial port selection
* Multiple instances of ReplicatorG can now drive
  several machines from a single computer
* Consolidated some status bars
* Implemented support for stopping, pausing
* Moved to standard Java prefs; moving away from per-
  platform messiness
* Stripped out large swathes of old Processing code

0004 ReplicatorG

* more robust intialization
* support for multiple sequential builds
* added homing support, status checks, numerous small fixes to 3rd-gen driver
* added home menus
* added serial timeouts
* added enable/disable stepper buttons to exerciser
* number of small code refactor/cleanups
* fixed rulers in simulator
* new thread for initialization; new thread for machine status
* added MRU cache and "recent" menu
* adding prominent status bar to main window with driver/machine/connection information
* adding check for v0002 firmware in 3rd-generation driver startup

0003 ReplicatorG

* created RepRap 3rd generation driver
* fixed various bugs with serial port handling
* fixed various bugs with threading, etc.
* added support for PWM/RPM motor speeds
* tweaked the build process quite a bit for mac / linux / windows.
* added more build status information
* created a modular configuration for various toolheads
* bundled skeinforge for toolpath generation.

0002 ReplicatorG

* add units to simulation window
* add proper bounds to simulation window
* add warmup/cooldown to machine config
* add simple exerciser / status window
* add color to simulation window
* add up/down arrows to simulation windows
* implement Peter Edworthy ideas on driver instantiation
* have simulation move to a proportional wait time
* fix build time estimation
* add estimate menu item
* add basic machine configuration stuff to XML (axes, resolution, extruders, toolheads, clamps, etc.)
* move to a controller/model/driver system.
* Add an extruder section (temp, start/stop extruder, extruder direction, extruder speed)
* added text boxes to control/display feedrate data
* fix shutdown of driver
* fix windows icons

0001 Replicatorg

* The first release of the IDE.  It will run your GCode files.  It's ugly, but it works.
* convert from Arduino to ReplicatorG
* get new app to build
* convert .pde to .gcode
* get GUI working reliably
* create gcode running thread
* create gcode simulation thread
* create gcode simulation driver
* get text-highlighting up and running
* get machine driver-loading based on XML
* update RunButtonWatcher to work with our running and/or simulating thread (obsolete)
* move percentage / line count to bottom of window.
* remove HandleNewLibrary
* change 'Run' to 'Build'
* get help menu up and running properly (send everyone to website)
* add our ReplicatorG header to every file
* implement support for various gcode pauses / prompts / etc.
* change message dialog to yes/no dialog that allows you to cancel the operation
* test build process on linux
* test serialpassthrough driver
* add simple simulation window
* reformat GUI with different button ordering
* create and add 'pause' button
* update 'build' button graphic to be rotated 90 deg.
* add support for rest of low-hanging m codes
* finish implementation of ToolDrivers
* add a processing driver to calculate build time, look for errors, etc.
* finish gcode parsing for proper coordinates / machine status / etc.
* change colors to RepRap green (thanks nick bilton!)
* add elapsed time to build process
* add confirmation alert after print finishes
* add dispose after print finish
* update serialpassthroughdriver to pull all config from XML file
* update nulldriver to pull more config from XML file
* tweak play / pause button behavior
* get multi-print working solidly
* fix random freezing bug (it seems to be working)
* get inch support working
* add support for rest of low-hanging g codes
* make windows icons<|MERGE_RESOLUTION|>--- conflicted
+++ resolved
@@ -2,6 +2,8 @@
 Contributions:
 * justjoheinz: added profile delete button
 * nazdravi: check for "python2" for compatibility on systems which default to python 3.x
+* Erik: added 5D driver for RepRap's and compatible firmwares (Ultimaker)
+* Erik: STL preview now is the actual build volumes configured in machines.xml
 
 0021 ReplicatorG
 Bugfix release
@@ -9,12 +11,8 @@
 * Do not send stop packet on program exit when quitting ReplicatorG
 Contributions:
 * justjoheinz: turn off control panel and build menu options when disconnected
-<<<<<<< HEAD
 * charlespax: skeinforge tweaks (checkin of Nick Starno's code)
-=======
-* Erik: added 5D driver for RepRap's and compatible firmwares (Ultimaker)
-* Erik: STL preview now is the actual build volumes configured in machines.xml
->>>>>>> a49de32b
+
 
 0020 ReplicatorG
 Removed:
